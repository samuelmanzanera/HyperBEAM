%%% @doc A parser that translates AO-Core HTTP API requests in TABM format
%%% into an ordered list of messages to evaluate. The details of this format
%%% are described in `docs/ao-core-http-api.md'.
%%%
%%% Syntax overview:
%%% <pre>
%%%     Singleton: Message containing keys and a `path' field,
%%%                which may also contain a query string of key-value pairs.
%%%
%%%     Path:
%%%         - /Part1/Part2/.../PartN/ => [Part1, Part2, ..., PartN]
%%%         - /ID/Part2/.../PartN => [ID, Part2, ..., PartN]
%%%
%%%     Part: (Key + Resolution), Device?, #{ K => V}?
%%%         - Part => #{ path => Part }
%%%         - `Part&Key=Value => #{ path => Part, Key => Value }'
%%%         - `Part&Key => #{ path => Part, Key => true }'
%%%         - `Part&k1=v1&k2=v2 => #{ path => Part, k1 => `<<"v1">>', k2 => `<<"v2">>' }'
%%%         - `Part~Device => {as, Device, #{ path => Part }}'
%%%         - `Part~D&K1=V1 => {as, D, #{ path => Part, K1 => `<<"v1">>' }}'
%%%         - `pt&k1+int=1 => #{ path => pt, k1 => 1 }'
%%%         - `pt~d&k1+int=1 => {as, d, #{ path => pt, k1 => 1 }}'
%%%         - `(/nested/path) => Resolution of the path /nested/path'
%%%         - `(/nested/path&k1=v1) => (resolve /nested/path)#{k1 => v1}'
%%%         - `(/nested/path~D&K1=V1) => (resolve /nested/path)#{K1 => V1}'
%%%         - `pt&k1+res=(/a/b/c) => #{ path => pt, k1 => (resolve /a/b/c) }'
%%%     Key:
%%%         - key: `<<"value">>' => #{ key => `<<"value">>', ... } for all messages
%%%         - n.key: `<<"value">>' => #{ key => `<<"value">>', ... } for Nth message
%%%         - key+int: 1 => #{ key => 1, ... }
%%%         - key+res: /nested/path => #{ key => (resolve /nested/path), ... }
%%%         - N.Key+res=(/a/b/c) => #{ Key => (resolve /a/b/c), ... }
%%% </pre>
-module(hb_singleton).
-export([from/2, to/1]).
-include("include/hb.hrl").
-include_lib("eunit/include/eunit.hrl").
-define(MAX_SEGMENT_LENGTH, 512).

-type ao_message() :: map() | binary().
-type tabm_message() :: map().

%% @doc Convert a list of AO-Core message into TABM message.
-spec to(list(ao_message())) -> tabm_message().
to(Messages) ->
    % Iterate through all AO-Core messages folding them into the TABM message
    % Scopes contains the following map: #{Key => [StageIndex, StageIndex2...]}
    % that allows to scope keys to the given stage.
    {TABMMessage, _FinalIndex, Scopes} =
        lists:foldl(
            fun
                % Special case when AO-Core message is ID
                (Message, {Acc, Index, ScopedModifications}) when ?IS_ID(Message) ->
                    {append_path(Message, Acc), Index + 1, ScopedModifications};

                % Special case when AO-Core message contains resolve command
                ({resolve, SubMessages0}, {Acc, Index, ScopedModifications}) ->
                    SubMessages1 = hb_maps:get(<<"path">>, to(SubMessages0)),
                    <<"/", SubMessages2/binary>> = SubMessages1,
                    SubMessages = <<"(", SubMessages2/binary, ")">>,
                    {append_path(SubMessages, Acc), Index + 1, ScopedModifications};

                % Regular case when message is a map
                (Message, {Acc, Index, ScopedModifications}) ->
                    {NewMessage, NewScopedModifications} =
                        hb_maps:fold(
                            fun
                                (<<"path">>, PathPart, {AccIn, Scoped}) ->
                                    {append_path(PathPart, AccIn), Scoped};
                                % Specifically ignore method field from scope modifications
                                (<<"method">>, Value, {AccIn, Scoped}) ->
                                    {hb_maps:put(<<"method">>, Value, AccIn), Scoped};
                                (Key, {resolve, SubMessages}, {AccIn, Scoped}) ->
                                    NewKey = <<Key/binary, "+resolve">>,
                                    NewSubMessages = hb_maps:get(<<"path">>, to(SubMessages)),
                                    {
                                        hb_maps:put(NewKey, NewSubMessages, AccIn),
                                        hb_maps:update_with(
                                            NewKey,
                                            fun(Indexes) -> [Index | Indexes] end,
                                            [Index],
                                            Scoped
                                        )
                                    };
                                (Key, Value, {AccIn, Scoped}) ->
                                    {
                                        hb_maps:put(Key, Value, AccIn),
                                        hb_maps:update_with(
                                            Key,
                                            fun(Indexes) -> [Index | Indexes] end,
                                            [Index],
                                            Scoped
                                        )
                                    }
                            end,
                            {Acc, ScopedModifications},
                            Message),

                        {NewMessage, Index + 1, NewScopedModifications}

            end,
            {#{}, 0, #{}},
            Messages),
    MessageWithTypeAndScopes =
        hb_maps:fold(
            fun
                % For the case when a given Key appeared only once in scopes
                (Key, [SingleIndexScope], AccIn) ->
                    Index = integer_to_binary(SingleIndexScope),
                    {Value, NewAccIn} = hb_maps:take(Key, AccIn),
                    {NewKey, NewValue} =
                        case type(Value) of
                            integer ->
                                K = <<Index/binary, ".", Key/binary, "+integer">>,
                                V = integer_to_binary(Value),
                                {K, V};
                            _ -> {<<Index/binary, ".", Key/binary>>, Value}
                        end,
                    hb_maps:put(NewKey, NewValue, NewAccIn);
                (_Key, _Value, AccIn) -> AccIn
            end,
            TABMMessage,
            Scopes),
    MessageWithTypeAndScopes.

append_path(PathPart, #{<<"path">> := Path} = Message) ->
    hb_maps:put(<<"path">>, <<Path/binary, "/", PathPart/binary>>, Message);
append_path(PathPart, Message) ->
    hb_maps:put(<<"path">>, <<"/", PathPart/binary>>, Message).

type(Value) when is_binary(Value) -> binary;
type(Value) when is_integer(Value) -> integer;
type(_Value) -> unknown.

%% @doc Normalize a singleton TABM message into a list of executable AO-Core
%% messages.
<<<<<<< HEAD
from(RawMsg, Opts) ->
    RawPath = hb_maps:get(<<"path">>, RawMsg, <<>>),
=======
from(Path) when is_binary(Path) ->
    from(#{ <<"path">> => Path });
from(RawMsg) ->
    RawPath = maps:get(<<"path">>, RawMsg, <<>>),
>>>>>>> b2743e4a
    ?event(parsing, {raw_path, RawPath}),
    {ok, Path, Query} = parse_full_path(RawPath),
    ?event(parsing, {parsed_path, Path, Query}),
    MsgWithoutBasePath = hb_maps:merge(
        hb_maps:remove(<<"path">>, RawMsg),
        Query
    ),
    % 2. Decode, split, and sanitize path segments. Each yields one step message.
    RawMsgs = lists:flatten(lists:map(fun(Msg) -> path_messages(Msg, Opts) end, Path)),
    ?event(parsing, {raw_messages, RawMsgs}),
    Msgs = normalize_base(RawMsgs),
    ?event(parsing, {normalized_messages, Msgs}),
    % 3. Type keys and values
    Typed = apply_types(MsgWithoutBasePath, Opts),
    ?event(parsing, {typed_messages, Typed}),
    % 4. Group keys by N-scope and global scope
    ScopedModifications = group_scoped(Typed, Msgs),
    ?event(parsing, {scoped_modifications, ScopedModifications}),
    % 5. Generate the list of messages (plus-notation, device, typed keys).
    Result = build_messages(Msgs, ScopedModifications, Opts),
    ?event(parsing, {result, Result}),
    Result.

%% @doc Parse the relative reference into path, query, and fragment.
parse_full_path(RelativeRef) ->
<<<<<<< HEAD
    %?event(parsing, {raw_relative_ref, RawRelativeRef}),
    %RelativeRef = hb_escape:decode(RawRelativeRef),
    ?event(parsing, {parsed_relative_ref, RelativeRef}),
    {Path, QKVList} =
        case binary:split(RelativeRef, <<"?">>) of
            [P, QStr] -> {P, cowboy_req:parse_qs(#{ qs => QStr })};
            [P] -> {P, []}
=======
    {Path, QueryMap} =
        case part([$?], RelativeRef) of
            {$?, Base, Query} ->
                {Base, parse_inlined_keys(Query, #{})};
            {no_match, Base, <<>>} -> {Base, #{}}
>>>>>>> b2743e4a
        end,
    {
        ok,
        lists:map(fun(Part) -> decode_string(Part) end, path_parts($/, Path)),
<<<<<<< HEAD
        hb_maps:from_list(QKVList)
=======
        QueryMap
>>>>>>> b2743e4a
    }.

%% @doc Step 2: Decode, split and sanitize the path. Split by `/' but avoid
%% subpath components, such that their own path parts are not dissociated from
%% their parent path.
path_messages(RawBin, Opts) when is_binary(RawBin) ->
    lists:map(fun(Part) -> parse_part(Part, Opts) end, path_parts([$/], decode_string(RawBin))).

%% @doc Normalize the base path.
normalize_base([]) -> [];
normalize_base([First|Rest]) when ?IS_ID(First) -> [First|Rest];
normalize_base([{as, DevID, First}|Rest]) -> [{as, DevID, First}|Rest];
normalize_base([Subres = {resolve, _}|Rest]) -> [Subres|Rest];
normalize_base(Rest) -> [#{}|Rest].

%% @doc Split the path into segments, filtering out empty segments and
%% segments that are too long.
path_parts(Sep, PathBin) when is_binary(PathBin) ->
    Res = lists:filtermap(
        fun(Part) ->
            case byte_size(Part) of
                0 -> false;
                TooLong when TooLong > ?MAX_SEGMENT_LENGTH ->
                    throw({error, segment_too_long, Part});
                _ -> {true, Part}
            end
        end,
        all_path_parts(Sep, PathBin)
    ),
    Res.

%% @doc Extract all of the parts from the binary, given (a list of) separators.
all_path_parts(_Sep, <<>>) -> [];
all_path_parts(Sep, Bin) ->
    {_MatchedSep, Part, Rest} = part(Sep, Bin),
    [Part | all_path_parts(Sep, Rest)].

%% @doc Extract the characters from the binary until a separator is found.
%% The first argument of the function is an explicit separator character, or
%% a list of separator characters. Returns a tuple with the separator, the
%% accumulated characters, and the rest of the binary.
part(Sep, Bin) when not is_list(Sep) ->
    part([Sep], Bin);
part(Seps, Bin) ->
    part(Seps, Bin, 0, <<>>).
part(_Seps, <<>>, _Depth, CurrAcc) -> {no_match, CurrAcc, <<>>};
part(Seps, << $\(, Rest/binary>>, Depth, CurrAcc) ->
    %% Increase depth
    part(Seps, Rest, Depth + 1, << CurrAcc/binary, "(" >>);
part(Seps, << $\), Rest/binary>>, Depth, CurrAcc) when Depth > 0 ->
    %% Decrease depth
    part(Seps, Rest, Depth - 1, << CurrAcc/binary, ")">>);
part(Seps, <<C:8/integer, Rest/binary>>, Depth, CurrAcc) ->
    case Depth == 0 andalso lists:member(C, Seps) of
        true -> {C, CurrAcc, Rest};
        false ->
            part(Seps, Rest, Depth, << CurrAcc/binary, C:8/integer >>)
    end.

%% @doc Step 3: Apply types to values and remove specifiers.
apply_types(Msg, Opts) ->
    hb_maps:fold(
        fun(Key, Val, Acc) ->
            {_, K, V} = maybe_typed(Key, Val, Opts),
            hb_maps:put(K, V, Acc)
        end,
        #{},
        Msg
    ).

%% @doc Step 4: Group headers/query by N-scope.
%% `N.Key' => applies to Nth step. Otherwise => `global'
group_scoped(Map, Msgs) ->
    {NScope, Global} =
        hb_maps:fold(
            fun(KeyBin, Val, {Ns, Gs}) ->
                case parse_scope(KeyBin) of
                    {OkN, RealKey} when OkN > 0 ->
                        Curr = hb_maps:get(OkN, Ns, #{}),
                        Ns2 = hb_maps:put(OkN, hb_maps:put(RealKey, Val, Curr), Ns),
                        {Ns2, Gs};
                    global -> {Ns, hb_maps:put(KeyBin, Val, Gs)}
                end
          end,
          {#{}, #{}},
          Map
        ),
    [
        hb_maps:merge(Global, hb_maps:get(N, NScope, #{}))
    ||
        N <- lists:seq(1, length(Msgs))
    ].

%% @doc Get the scope of a key. Adds 1 to account for the base message.
parse_scope(KeyBin) ->
    case binary:split(KeyBin, <<".">>, [global]) of
        [Front, Remainder] ->
            case catch erlang:binary_to_integer(Front) of
                NInt when is_integer(NInt) -> {NInt + 1, Remainder};
                _ -> throw({error, invalid_scope, KeyBin})
            end;
        _ -> global
    end.

%% @doc Step 5: Merge the base message with the scoped messages.
<<<<<<< HEAD
build_messages(Msgs, ScopedModifications, Opts) ->
    do_build(1, Msgs, ScopedModifications, Opts).

do_build(_, [], _ScopedKeys, _Opts) -> [];
do_build(I, [{as, DevID, Msg = #{ <<"path">> := <<"">> }}|Rest], ScopedKeys, Opts) ->
    ScopedKey = lists:nth(I, ScopedKeys),
    StepMsg = hb_message:convert(
        Merged = hb_maps:merge(Msg, ScopedKey),
        <<"structured@1.0">>,
		Opts#{ topic => ao_internal }
    ),
    ?event({merged, {dev, DevID}, {input, Msg}, {merged, Merged}, {output, StepMsg}}),
    [{as, DevID, StepMsg} | do_build(I + 1, Rest, ScopedKeys, Opts)];
do_build(I, [Msg|Rest], ScopedKeys, Opts) when not is_map(Msg) ->
    [Msg | do_build(I + 1, Rest, ScopedKeys, Opts)];
do_build(I, [Msg | Rest], ScopedKeys, Opts) ->
    ScopedKey = lists:nth(I, ScopedKeys),
    StepMsg = hb_message:convert(
        hb_maps:merge(Msg, ScopedKey),
        <<"structured@1.0">>,
        Opts#{ topic => ao_internal }
    ),
    [StepMsg | do_build(I + 1, Rest, ScopedKeys, Opts)].
=======
build_messages(Msgs, ScopedModifications) ->
    build(1, Msgs, ScopedModifications).
build(_, [], _ScopedKeys) -> [];
build(I, [{as, DevID, Msg = #{ <<"path">> := <<"">> }}|Rest], ScopedKeys) ->
    ScopedKey = lists:nth(I, ScopedKeys),
    StepMsg =
        hb_message:convert(
            Merged = maps:merge(Msg, ScopedKey),
            <<"structured@1.0">>,
            #{ topic => ao_internal }
        ),
    ?event({merged, {dev, DevID}, {input, Msg}, {merged, Merged}, {output, StepMsg}}),
    [{as, DevID, StepMsg} | build(I + 1, Rest, ScopedKeys)];
build(I, [Msg|Rest], ScopedKeys) when not is_map(Msg) ->
    [Msg | build(I + 1, Rest, ScopedKeys)];
build(I, [Msg | Rest], ScopedKeys) ->
    StepMsg =
        hb_message:convert(
            maps:merge(Msg, lists:nth(I, ScopedKeys)),
            <<"structured@1.0">>,
            #{ topic => ao_internal }
        ),
    [StepMsg | build(I + 1, Rest, ScopedKeys)].
>>>>>>> b2743e4a

%% @doc Parse a path part into a message or an ID.
%% Applies the syntax rules outlined in the module doc, in the following order:
%% 1. ID
%% 2. Part subpath resolutions
%% 3. Inlined key-value pairs
%% 4. Device specifier
parse_part(ID, _Opts) when ?IS_ID(ID) -> ID;
parse_part(Part, Opts) ->
    case maybe_subpath(Part, Opts) of
        {resolve, Subpath} -> {resolve, Subpath};
        Part ->
            case part([$&, $~, $+, $ ], Part) of
                {no_match, PartKey, <<>>} ->
                    #{ <<"path">> => PartKey };
                {Sep, PartKey, PartModBin} ->
                    parse_part_mods(
                        << Sep:8/integer, PartModBin/binary >>,
                        #{ <<"path">> => PartKey },
						Opts
                    )
            end
    end.

%% @doc Parse part modifiers:
%% 1. `~Device' => `{as, Device, Msg}'
%% 2. `&K=V' => `Msg#{ K => V }'
parse_part_mods([], Msg, _Opts) -> Msg;
parse_part_mods(<<>>, Msg, _Opts) -> Msg;
parse_part_mods(<<"~", PartMods/binary>>, Msg, Opts) ->
    % Get the string until the end of the device specifier or end of string.
    {_, DeviceBin, InlinedMsgBin} = part([$&], PartMods),
    % Calculate the inlined keys
    MsgWithInlines = parse_part_mods(<<"&", InlinedMsgBin/binary >>, Msg, Opts),
    % Apply the device specifier
<<<<<<< HEAD
    {as, maybe_subpath(DeviceBin, Opts), MsgWithInlines};
parse_part_mods(<< "&", InlinedMsgBin/binary >>, Msg, Opts) ->
=======
    {as, maybe_subpath(DeviceBin), MsgWithInlines};
parse_part_mods(<< "&", InlinedMsgBin/binary >>, Msg) ->
    parse_inlined_keys(InlinedMsgBin, Msg).

%% @doc Parse inlined key-value pairs from a path segment. Each key-value pair
%% is separated by `&' and is of the form `K=V'.
parse_inlined_keys(InlinedMsgBin, Msg) ->
>>>>>>> b2743e4a
    InlinedKeys = path_parts($&, InlinedMsgBin),
    MsgWithInlined =
        lists:foldl(
            fun(InlinedKey, Acc) ->
                {Key, Val} = parse_inlined_key_val(InlinedKey, Opts),
                ?event({inlined_key, {explicit, Key}, {explicit, Val}}),
<<<<<<< HEAD
                hb_maps:put(Key, Val, Acc)
=======
                Acc#{ Key => Val }
>>>>>>> b2743e4a
            end,
            Msg,
            InlinedKeys
        ),
    MsgWithInlined.

%% @doc Extrapolate the inlined key-value pair from a path segment. If the
%% key has a value, it may provide a type (as with typical keys), but if a
%% value is not provided, it is assumed to be a boolean `true'.
parse_inlined_key_val(Bin, Opts) ->
    case part([$=, $&], Bin) of
        {no_match, K, <<>>} -> {K, true};
        {$=, K, V} ->
            {_, Key, Val} = maybe_typed(K, maybe_subpath(V, Opts), Opts),
            {Key, Val}
    end.

%% @doc Attempt Cowboy URL decode, then sanitize the result.
decode_string(B) ->
    case catch uri_string:unquote(B) of
        DecodedBin when is_binary(DecodedBin) -> DecodedBin;
        _ -> throw({error, cannot_decode, B})
    end.

%% @doc Check if the string is a subpath, returning it in parsed form,
%% or the original string with a specifier.
maybe_subpath(Str, Opts) when byte_size(Str) >= 2 ->
    case {binary:first(Str), binary:last(Str)} of
        {$(, $)} ->
            Inside = binary:part(Str, 1, byte_size(Str) - 2),
            {resolve, from(#{ <<"path">> => Inside }, Opts)};
        _ -> Str
    end;
maybe_subpath(Other, _Opts) -> Other.

%% @doc Parse a key's type (applying it to the value) and device name if present.
%% We allow ` ` characters as type indicators because some URL-string encoders
%% (e.g. Chrome) will encode `+` characters in a form that query-string parsers
%% interpret as ` ' characters.
maybe_typed(Key, Value, Opts) ->
    case part([$+, $ ], Key) of
        {no_match, OnlyKey, <<>>} -> {untyped, OnlyKey, Value};
        {_, OnlyKey, Type} ->
            case {Type, Value} of
                {<<"resolve">>, Subpath} ->
                    % If the value needs to be resolved before it is converted,
                    % use the `Codec/1.0' device to resolve it.
                    % For example:
                    % `/a/b&k+Int=(/x/y/z) => /a/b&k=(/x/y/z/body&Type=Int+Codec)'
                    {typed,
                        OnlyKey,
                        {resolve, from(#{ <<"path">> => Subpath }, Opts)}
                    };
                {_T, Bin} when is_binary(Bin) ->
                    {typed, OnlyKey, dev_codec_structured:decode_value(Type, Bin)}
            end
    end.

%% @doc Join a list of items with a separator, or return the first item if there
%% is only one item. If there are no items, return an empty binary.
maybe_join(Items, Sep) ->
    case length(Items) of
        0 -> <<>>;
        1 -> hd(Items);
        _ -> iolist_to_binary(lists:join(Sep, Items))
    end.

%%% Tests

parse_explicit_message_test() ->
    Singleton1 = #{
        <<"path">> => <<"/a">>,
        <<"a">> => <<"b">>
    },
    ?assertEqual(
        [
            #{ <<"a">> => <<"b">>},
            #{ <<"path">> => <<"a">>, <<"a">> => <<"b">> }
        ],
        from(Singleton1, #{})
    ),
    DummyID = hb_util:human_id(crypto:strong_rand_bytes(32)),
    Singleton2 = #{
        <<"path">> => <<"/", DummyID/binary, "/a">>
    },
    ?assertEqual([DummyID, #{ <<"path">> => <<"a">> }], from(Singleton2, #{})),
    Singleton3 = #{
        <<"path">> => <<"/", DummyID/binary, "/a">>,
        <<"a">> => <<"b">>
    },
    ?assertEqual(
        [DummyID, #{ <<"path">> => <<"a">>, <<"a">> => <<"b">> }],
        from(Singleton3, #{})
    ).

%%% `to/1' function tests
to_suite_test_() ->
    [
        fun simple_to_test/0,
        fun multiple_messages_to_test/0,
        fun basic_hashpath_to_test/0,
        fun scoped_key_to_test/0,
        fun typed_key_to_test/0,
        fun subpath_in_key_to_test/0,
        fun subpath_in_path_to_test/0,
        fun inlined_keys_to_test/0,
        fun multiple_inlined_keys_to_test/0,
        fun subpath_in_inlined_to_test/0
    ].

simple_to_test() ->
    Messages = [
        #{<<"test-key">> => <<"test-value">>},
        #{<<"path">> => <<"a">>, <<"test-key">> => <<"test-value">>}
    ],
    Expected = #{<<"path">> => <<"/a">>, <<"test-key">> => <<"test-value">>},
    ?assertEqual(Expected, to(Messages)),
    ?assertEqual(Messages, from(to(Messages), #{})).

multiple_messages_to_test() ->
    Messages =
        [
            #{<<"test-key">> => <<"test-value">>},
            #{<<"path">> => <<"a">>, <<"test-key">> => <<"test-value">>},
            #{<<"path">> => <<"b">>, <<"test-key">> => <<"test-value">>},
            #{<<"path">> => <<"c">>, <<"test-key">> => <<"test-value">>}
        ],
    Expected = #{
        <<"path">> => <<"/a/b/c">>,
        <<"test-key">> => <<"test-value">>
    },
    ?assertEqual(Expected, to(Messages)),
    ?assertEqual(Messages, from(to(Messages), #{})).

basic_hashpath_to_test() ->
    Messages = [
        <<"e5ohB7TgMYRoc0BLllkmAqkqLy1SrliEkOPJlNPXBQ8">>,
        #{<<"method">> => <<"GET">>, <<"path">> => <<"some-other">>}
    ],
    Expected = #{
        <<"path">> => <<"/e5ohB7TgMYRoc0BLllkmAqkqLy1SrliEkOPJlNPXBQ8/some-other">>,
        <<"method">> => <<"GET">>
    },
    ?assertEqual(Expected, to(Messages)),
    ?assertEqual(Messages, from(to(Messages), #{})).

scoped_key_to_test() ->
    Messages = [
        #{},
        #{<<"path">> => <<"a">>},
        #{<<"path">> => <<"b">>, <<"test-key">> => <<"test-value">>},
        #{<<"path">> => <<"c">>}
    ],
    Expected = #{<<"2.test-key">> => <<"test-value">>, <<"path">> => <<"/a/b/c">>},
    ?assertEqual(Expected, to(Messages)),
    ?assertEqual(Messages, from(to(Messages), #{})).

typed_key_to_test() ->
    Messages =
        [
            #{},
            #{<<"path">> => <<"a">>},
            #{<<"path">> => <<"b">>, <<"test-key">> => 123},
            #{<<"path">> => <<"c">>}
        ],
    Expected = #{<<"2.test-key+integer">> => <<"123">>, <<"path">> => <<"/a/b/c">>},
    ?assertEqual(Expected, to(Messages)),
    ?assertEqual(Messages, from(to(Messages), #{})).

subpath_in_key_to_test() ->
    Messages = [
        #{},
        #{<<"path">> => <<"a">>},
        #{
            <<"path">> => <<"b">>,
            <<"test-key">> =>
                {resolve,
                    [
                        #{},
                        #{<<"path">> => <<"x">>},
                        #{<<"path">> => <<"y">>},
                        #{<<"path">> => <<"z">>}
                    ]
                }
        },
        #{<<"path">> => <<"c">>}
    ],
    Expected = #{<<"2.test-key+resolve">> => <<"/x/y/z">>, <<"path">> => <<"/a/b/c">>},
    ?assertEqual(Expected, to(Messages)),
    ?assertEqual(Messages, from(to(Messages), #{})).

subpath_in_path_to_test() ->
    Messages = [
        #{},
        #{<<"path">> => <<"a">>},
        {resolve,
            [
                #{},
                #{<<"path">> => <<"x">>},
                #{<<"path">> => <<"y">>},
                #{<<"path">> => <<"z">>}
            ]
        },
        #{<<"path">> => <<"z">>}
    ],
    Expected = #{
        <<"path">> => <<"/a/(x/y/z)/z">>
    },
    ?assertEqual(Expected, to(Messages)),
    ?assertEqual(Messages, from(to(Messages), #{})).

inlined_keys_to_test() ->
    Messages =
        [
            #{<<"method">> => <<"POST">>},
            #{
                <<"method">> => <<"POST">>,
                <<"path">> => <<"a">>
            },
            #{
                <<"k1">> => <<"v1">>,
                <<"method">> => <<"POST">>,
                <<"path">> => <<"b">>
            },
            #{
                <<"k2">> => <<"v2">>,
                <<"method">> => <<"POST">>,
                <<"path">> => <<"c">>
            }
        ],
    % NOTE: The implementation above does not convert the given list of messages
    % into the original format, however it assures that the `to/1' and `from/1'
    % operations are idempotent.
    ?assertEqual(Messages, from(to(Messages), #{})).

multiple_inlined_keys_to_test() ->
    Messages = [
        #{<<"method">> => <<"POST">>},
            #{<<"method">> => <<"POST">>, <<"path">> => <<"a">>},
            #{
                <<"k1">> => <<"v1">>,
                <<"k2">> => <<"v2">>,
                <<"method">> => <<"POST">>,
                <<"path">> => <<"b">>
            }
        ],
    % NOTE: The implementation above does not convert the given list of messages
    % into the original format, however it assures that the `to/1' and `from/1'
    % operations are idempotent.
    ?assertEqual(Messages, from(to(Messages), #{})).

subpath_in_inlined_to_test() ->
    Messages = [
        #{},
        #{<<"path">> => <<"part1">>},
        #{<<"b">> =>
                {resolve,
                    [#{},
                     #{<<"path">> => <<"x">>},
                     #{<<"path">> => <<"y">>}]},
                    <<"path">> => <<"part2">>,
                    <<"test">> => <<"1">>},
        #{<<"path">> => <<"part3">>}],
    % NOTE: The implementation above does not convert the given list of messages
    % into the original format, however it assures that the `to/1' and `from/1'
    % operations are idempotent.
    ?assertEqual(Messages, from(to(Messages), #{})).

%%% `from/1' function tests
single_message_test() ->
    % This is a singleton TABM message
    Req = #{
        <<"path">> => <<"/a">>,
        <<"test-key">> => <<"test-value">>
    },
    Msgs = from(Req, #{}),
    ?assertEqual(2, length(Msgs)),
    ?assert(is_map(hd(Msgs))),
    ?assertEqual(<<"test-value">>, hb_maps:get(<<"test-key">>, hd(Msgs))).

basic_hashpath_test() ->
    Hashpath = hb_util:human_id(crypto:strong_rand_bytes(32)),
    Path = <<"/", Hashpath/binary, "/some-other">>,
    Req = #{
        <<"path">> => Path,
        <<"method">> => <<"GET">>
    },
    Msgs = from(Req, #{}),
    ?assertEqual(2, length(Msgs)),
    [Base, Msg2] = Msgs,
    ?assertEqual(Base, Hashpath),
    ?assertEqual(<<"GET">>, hb_maps:get(<<"method">>, Msg2)),
    ?assertEqual(<<"some-other">>, hb_maps:get(<<"path">>, Msg2)).

multiple_messages_test() ->
    Req = #{
        <<"path">> => <<"/a/b/c">>,
        <<"test-key">> => <<"test-value">>
    },
    Msgs = from(Req, #{}),
    ?assertEqual(4, length(Msgs)),
    [_Base, Msg1, Msg2, Msg3] = Msgs,
    ?assert(lists:all(fun is_map/1, Msgs)),
    ?assertEqual(<<"test-value">>, hb_maps:get(<<"test-key">>, Msg1)),
    ?assertEqual(<<"test-value">>, hb_maps:get(<<"test-key">>, Msg2)),
    ?assertEqual(<<"test-value">>, hb_maps:get(<<"test-key">>, Msg3)).

%%% Advanced key syntax tests

scoped_key_test() ->
    Req = #{
        <<"path">> => <<"/a/b/c">>,
        <<"2.test-key">> => <<"test-value">>
    },
    Msgs = from(Req, #{}),
    ?assertEqual(4, length(Msgs)),
    [_, Msg1, Msg2, Msg3] = Msgs,
    ?assertEqual(not_found, hb_maps:get(<<"test-key">>, Msg1, not_found)),
    ?assertEqual(<<"test-value">>, hb_maps:get(<<"test-key">>, Msg2, not_found)),
    ?assertEqual(not_found, hb_maps:get(<<"test-key">>, Msg3, not_found)).

typed_key_test() ->
    Req = #{
        <<"path">> => <<"/a/b/c">>,
        <<"2.test-key+integer">> => <<"123">>
    },
    Msgs = from(Req, #{}),
    ?assertEqual(4, length(Msgs)),
    [_, Msg1, Msg2, Msg3] = Msgs,
    ?assertEqual(not_found, hb_maps:get(<<"test-key">>, Msg1, not_found)),
    ?assertEqual(123, hb_maps:get(<<"test-key">>, Msg2, not_found)),
    ?assertEqual(not_found, hb_maps:get(<<"test-key">>, Msg3, not_found)).

subpath_in_key_test() ->
    Req = #{
        <<"path">> => <<"/a/b/c">>,
        <<"2.test-key+resolve">> => <<"/x/y/z">>
    },
    Msgs = from(Req, #{}),
    ?assertEqual(4, length(Msgs)),
    [_, Msg1, Msg2, Msg3] = Msgs,
    ?assertEqual(not_found, hb_maps:get(<<"test-key">>, Msg1, not_found)),
    ?assertEqual(
        {resolve,
            [
                #{},
                #{ <<"path">> => <<"x">> },
                #{ <<"path">> => <<"y">> },
                #{ <<"path">> => <<"z">> }
            ]
        },
        hb_maps:get(<<"test-key">>, Msg2, not_found)
    ),
    ?assertEqual(not_found, hb_maps:get(<<"test-key">>, Msg3, not_found)).

%%% Advanced path syntax tests

subpath_in_path_test() ->
    Req = #{
        <<"path">> => <<"/a/(x/y/z)/z">>
    },
    Msgs = from(Req, #{}),
    ?assertEqual(4, length(Msgs)),
    [_, Msg1, Msg2, Msg3] = Msgs,
    ?assertEqual(<<"a">>, hb_maps:get(<<"path">>, Msg1)),
    ?assertEqual(
        {resolve,
            [
                #{},
                #{ <<"path">> => <<"x">> },
                #{ <<"path">> => <<"y">> },
                #{ <<"path">> => <<"z">> }
            ]
        },
        Msg2
    ),
    ?assertEqual(<<"z">>, hb_maps:get(<<"path">>, Msg3)).

inlined_keys_test() ->
    Req = #{
        <<"method">> => <<"POST">>,
        <<"path">> => <<"/a/b&k1=v1/c&k2=v2">>
    },
    Msgs = from(Req, #{}),
    ?assertEqual(4, length(Msgs)),
    [_, Msg1, Msg2, Msg3] = Msgs,
    ?assertEqual(<<"v1">>, hb_maps:get(<<"k1">>, Msg2)),
    ?assertEqual(<<"v2">>, hb_maps:get(<<"k2">>, Msg3)),
    ?assertEqual(not_found, hb_maps:get(<<"k1">>, Msg1, not_found)),
    ?assertEqual(not_found, hb_maps:get(<<"k2">>, Msg2, not_found)).

multiple_inlined_keys_test() ->
    Path = <<"/a/b&k1=v1&k2=v2">>,
    Req = #{
        <<"method">> => <<"POST">>,
        <<"path">> => Path
    },
    Msgs = from(Req, #{}),
    ?assertEqual(3, length(Msgs)),
    [_, Msg1, Msg2] = Msgs,
    ?assertEqual(not_found, hb_maps:get(<<"k1">>, Msg1, not_found)),
    ?assertEqual(not_found, hb_maps:get(<<"k2">>, Msg1, not_found)),
    ?assertEqual(<<"v1">>, hb_maps:get(<<"k1">>, Msg2, not_found)),
    ?assertEqual(<<"v2">>, hb_maps:get(<<"k2">>, Msg2, not_found)).

subpath_in_inlined_test() ->
    Path = <<"/part1/part2&test=1&b=(/x/y)/part3">>,
    Req = #{
        <<"path">> => Path
    },
    Msgs = from(Req, #{}),
    ?assertEqual(4, length(Msgs)),
    [_, First, Second, Third] = Msgs,
    ?assertEqual(<<"part1">>, hb_maps:get(<<"path">>, First)),
    ?assertEqual(<<"part3">>, hb_maps:get(<<"path">>, Third)),
    ?assertEqual(
        {resolve, [#{}, #{ <<"path">> => <<"x">> }, #{ <<"path">> => <<"y">> }] },
        hb_maps:get(<<"b">>, Second)
    ).

path_parts_test() ->
    ?assertEqual(
        [<<"a">>, <<"b&c=(/d/e)">>, <<"f">>],
        path_parts($/, <<"/a/b&c=(/d/e)/f">>)
    ),
    ?assertEqual([<<"a">>], path_parts($/, <<"/a">>)),
    ?assertEqual([<<"a">>, <<"b">>, <<"c">>], path_parts($/, <<"/a/b/c">>)),
    ?assertEqual(
        [
            <<"IYkkrqlZNW_J-4T-5eFApZOMRl5P4VjvrcOXWvIqB1Q">>,
            <<"msg2">>
        ],
        path_parts($/, <<"/IYkkrqlZNW_J-4T-5eFApZOMRl5P4VjvrcOXWvIqB1Q/msg2">>)
    ),
    ?assertEqual(
        [<<"a">>, <<"b&K1=V1">>, <<"c&K2=V2">>],
        path_parts($/, <<"/a/b&K1=V1/c&K2=V2">>)
    ),
    ?assertEqual(
        [<<"a">>, <<"(x/y/z)">>, <<"c">>],
        path_parts($/, <<"/a/(x/y/z)/c">>)
    ),
    ok.<|MERGE_RESOLUTION|>--- conflicted
+++ resolved
@@ -32,7 +32,7 @@
 %%%         - N.Key+res=(/a/b/c) => #{ Key => (resolve /a/b/c), ... }
 %%% </pre>
 -module(hb_singleton).
--export([from/2, to/1]).
+-export([from/1, from/2, to/1]).
 -include("include/hb.hrl").
 -include_lib("eunit/include/eunit.hrl").
 -define(MAX_SEGMENT_LENGTH, 512).
@@ -134,17 +134,12 @@
 
 %% @doc Normalize a singleton TABM message into a list of executable AO-Core
 %% messages.
-<<<<<<< HEAD
+from(Path) when is_binary(Path) ->
+    from(#{ <<"path">> => Path }, #{}).
 from(RawMsg, Opts) ->
     RawPath = hb_maps:get(<<"path">>, RawMsg, <<>>),
-=======
-from(Path) when is_binary(Path) ->
-    from(#{ <<"path">> => Path });
-from(RawMsg) ->
-    RawPath = maps:get(<<"path">>, RawMsg, <<>>),
->>>>>>> b2743e4a
     ?event(parsing, {raw_path, RawPath}),
-    {ok, Path, Query} = parse_full_path(RawPath),
+    {ok, Path, Query} = parse_full_path(RawPath, Opts),
     ?event(parsing, {parsed_path, Path, Query}),
     MsgWithoutBasePath = hb_maps:merge(
         hb_maps:remove(<<"path">>, RawMsg),
@@ -167,31 +162,17 @@
     Result.
 
 %% @doc Parse the relative reference into path, query, and fragment.
-parse_full_path(RelativeRef) ->
-<<<<<<< HEAD
-    %?event(parsing, {raw_relative_ref, RawRelativeRef}),
-    %RelativeRef = hb_escape:decode(RawRelativeRef),
-    ?event(parsing, {parsed_relative_ref, RelativeRef}),
-    {Path, QKVList} =
-        case binary:split(RelativeRef, <<"?">>) of
-            [P, QStr] -> {P, cowboy_req:parse_qs(#{ qs => QStr })};
-            [P] -> {P, []}
-=======
+parse_full_path(RelativeRef, Opts) ->
     {Path, QueryMap} =
         case part([$?], RelativeRef) of
             {$?, Base, Query} ->
-                {Base, parse_inlined_keys(Query, #{})};
+                {Base, parse_inlined_keys(Query, #{}, Opts)};
             {no_match, Base, <<>>} -> {Base, #{}}
->>>>>>> b2743e4a
         end,
     {
         ok,
         lists:map(fun(Part) -> decode_string(Part) end, path_parts($/, Path)),
-<<<<<<< HEAD
-        hb_maps:from_list(QKVList)
-=======
         QueryMap
->>>>>>> b2743e4a
     }.
 
 %% @doc Step 2: Decode, split and sanitize the path. Split by `/' but avoid
@@ -297,55 +278,29 @@
     end.
 
 %% @doc Step 5: Merge the base message with the scoped messages.
-<<<<<<< HEAD
 build_messages(Msgs, ScopedModifications, Opts) ->
-    do_build(1, Msgs, ScopedModifications, Opts).
-
-do_build(_, [], _ScopedKeys, _Opts) -> [];
-do_build(I, [{as, DevID, Msg = #{ <<"path">> := <<"">> }}|Rest], ScopedKeys, Opts) ->
+    build(1, Msgs, ScopedModifications, Opts).
+
+build(_, [], _ScopedKeys, _Opts) -> [];
+build(I, [{as, DevID, Msg = #{ <<"path">> := <<"">> }}|Rest], ScopedKeys, Opts) ->
     ScopedKey = lists:nth(I, ScopedKeys),
     StepMsg = hb_message:convert(
         Merged = hb_maps:merge(Msg, ScopedKey),
         <<"structured@1.0">>,
-		Opts#{ topic => ao_internal }
+        Opts#{ topic => ao_internal }
     ),
     ?event({merged, {dev, DevID}, {input, Msg}, {merged, Merged}, {output, StepMsg}}),
-    [{as, DevID, StepMsg} | do_build(I + 1, Rest, ScopedKeys, Opts)];
-do_build(I, [Msg|Rest], ScopedKeys, Opts) when not is_map(Msg) ->
-    [Msg | do_build(I + 1, Rest, ScopedKeys, Opts)];
-do_build(I, [Msg | Rest], ScopedKeys, Opts) ->
+    [{as, DevID, StepMsg} | build(I + 1, Rest, ScopedKeys, Opts)];
+build(I, [Msg|Rest], ScopedKeys, Opts) when not is_map(Msg) ->
+    [Msg | build(I + 1, Rest, ScopedKeys, Opts)];
+build(I, [Msg | Rest], ScopedKeys, Opts) ->
     ScopedKey = lists:nth(I, ScopedKeys),
     StepMsg = hb_message:convert(
         hb_maps:merge(Msg, ScopedKey),
         <<"structured@1.0">>,
         Opts#{ topic => ao_internal }
     ),
-    [StepMsg | do_build(I + 1, Rest, ScopedKeys, Opts)].
-=======
-build_messages(Msgs, ScopedModifications) ->
-    build(1, Msgs, ScopedModifications).
-build(_, [], _ScopedKeys) -> [];
-build(I, [{as, DevID, Msg = #{ <<"path">> := <<"">> }}|Rest], ScopedKeys) ->
-    ScopedKey = lists:nth(I, ScopedKeys),
-    StepMsg =
-        hb_message:convert(
-            Merged = maps:merge(Msg, ScopedKey),
-            <<"structured@1.0">>,
-            #{ topic => ao_internal }
-        ),
-    ?event({merged, {dev, DevID}, {input, Msg}, {merged, Merged}, {output, StepMsg}}),
-    [{as, DevID, StepMsg} | build(I + 1, Rest, ScopedKeys)];
-build(I, [Msg|Rest], ScopedKeys) when not is_map(Msg) ->
-    [Msg | build(I + 1, Rest, ScopedKeys)];
-build(I, [Msg | Rest], ScopedKeys) ->
-    StepMsg =
-        hb_message:convert(
-            maps:merge(Msg, lists:nth(I, ScopedKeys)),
-            <<"structured@1.0">>,
-            #{ topic => ao_internal }
-        ),
-    [StepMsg | build(I + 1, Rest, ScopedKeys)].
->>>>>>> b2743e4a
+    [StepMsg | build(I + 1, Rest, ScopedKeys, Opts)].
 
 %% @doc Parse a path part into a message or an ID.
 %% Applies the syntax rules outlined in the module doc, in the following order:
@@ -381,29 +336,20 @@
     % Calculate the inlined keys
     MsgWithInlines = parse_part_mods(<<"&", InlinedMsgBin/binary >>, Msg, Opts),
     % Apply the device specifier
-<<<<<<< HEAD
     {as, maybe_subpath(DeviceBin, Opts), MsgWithInlines};
 parse_part_mods(<< "&", InlinedMsgBin/binary >>, Msg, Opts) ->
-=======
-    {as, maybe_subpath(DeviceBin), MsgWithInlines};
-parse_part_mods(<< "&", InlinedMsgBin/binary >>, Msg) ->
-    parse_inlined_keys(InlinedMsgBin, Msg).
+    parse_inlined_keys(InlinedMsgBin, Msg, Opts).
 
 %% @doc Parse inlined key-value pairs from a path segment. Each key-value pair
 %% is separated by `&' and is of the form `K=V'.
-parse_inlined_keys(InlinedMsgBin, Msg) ->
->>>>>>> b2743e4a
+parse_inlined_keys(InlinedMsgBin, Msg, Opts) ->
     InlinedKeys = path_parts($&, InlinedMsgBin),
     MsgWithInlined =
         lists:foldl(
             fun(InlinedKey, Acc) ->
                 {Key, Val} = parse_inlined_key_val(InlinedKey, Opts),
                 ?event({inlined_key, {explicit, Key}, {explicit, Val}}),
-<<<<<<< HEAD
                 hb_maps:put(Key, Val, Acc)
-=======
-                Acc#{ Key => Val }
->>>>>>> b2743e4a
             end,
             Msg,
             InlinedKeys

--- conflicted
+++ resolved
@@ -38,11 +38,7 @@
 store_children(Store) when not is_list(Store) ->
     store_children([Store]);
 store_children([]) -> [];
-<<<<<<< HEAD
-store_children([RocksDBOpts = #{ <<"store-module">> := <<"hb_store_rocksdb">> } | Rest]) ->
-=======
 store_children([RocksDBOpts = #{ <<"store-module">> := hb_store_rocksdb } | Rest]) ->
->>>>>>> 74560ea4
     [
         #{
             id => hb_store_rocksdb,

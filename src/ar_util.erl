-module(ar_util).
<<<<<<< HEAD
-export([id/1, id/2, encode/1, decode/1, safe_encode/1, safe_decode/1, find_value/2, find_value/3]).
=======

-export([id/1, encode/1, decode/1, safe_encode/1, safe_decode/1, find_value/2,
         find_value/3]).
>>>>>>> 0a9c4926
-export([remove_common/2]).

-include("include/ao.hrl").

%% @doc Encode an ID in any format to a normalized, b64u 43 character binary.
<<<<<<< HEAD
id(Item) -> id(Item, unsigned).
id(TX, Type) when is_record(TX, tx) ->
	id(ar_bundles:id(TX, Type));
id(Bin, _) when is_binary(Bin) andalso byte_size(Bin) == 43 ->
	Bin;
id(Bin, _) when is_binary(Bin) andalso byte_size(Bin) == 32 ->
	b64fast:encode(Bin);
id(Data, _) when is_list(Data) ->
	id(list_to_binary(Data)).
=======
id(Bin) when is_binary(Bin) andalso byte_size(Bin) == 43 ->
  Bin;
id(Bin) when is_binary(Bin) andalso byte_size(Bin) == 32 ->
  b64fast:encode(Bin);
id(Data) when is_list(Data) ->
  id(list_to_binary(Data)).
>>>>>>> 0a9c4926

%% @doc Encode a binary to URL safe base64 binary string.
encode(Bin) ->
  b64fast:encode(Bin).

%% @doc Try to decode a URL safe base64 into a binary or throw an error when
%% invalid.
decode(Input) ->
  b64fast:decode(Input).

safe_encode(Bin) when is_binary(Bin) ->
  encode(Bin);
safe_encode(Bin) ->
  Bin.

%% @doc Safely decode a URL safe base64 into a binary returning an ok or error
%% tuple.
safe_decode(E) ->
  try
    D = decode(E),
    {ok, D}
  catch
    _:_ ->
      {error, invalid}
  end.

%% @doc Find the value associated with a key in parsed a JSON structure list.
find_value(Key, List) ->
  ar_util:find_value(Key, List, undefined).

find_value(Key, Map, Default) when is_map(Map) ->
  case maps:find(Key, Map) of
    {ok, Value} ->
      Value;
    error ->
      Default
  end;
find_value(Key, List, Default) ->
<<<<<<< HEAD
	case lists:keyfind(Key, 1, List) of
		{Key, Val} -> Val;
		false -> Default
	end.

%% @doc Remove the common prefix from two strings, returning the remainder of the
%% first string. This function also coerces lists to binaries where appropriate,
%% returning the type of the first argument.
remove_common(MainStr, SubStr) when is_binary(MainStr) and is_list(SubStr) ->
    remove_common(MainStr, list_to_binary(SubStr));
remove_common(MainStr, SubStr) when is_list(MainStr) and is_binary(SubStr) ->
    binary_to_list(remove_common(list_to_binary(MainStr), SubStr));
remove_common(<< X:8, Rest1/binary>>, << X:8, Rest2/binary>>) ->
    remove_common(Rest1, Rest2);
remove_common([X|Rest1], [X|Rest2]) ->
    remove_common(Rest1, Rest2);
remove_common([$/|Path], _) -> Path;
remove_common(Rest, _) -> Rest.
=======
  case lists:keyfind(Key, 1, List) of
    {Key, Val} ->
      Val;
    false ->
      Default
  end.

remove_common(<<X:8, Rest1/binary>>, <<X:8, Rest2/binary>>) ->
  ?c({common_prefix, X}),
  remove_common(Rest1, Rest2);
remove_common([X | Rest1], [X | Rest2]) ->
  remove_common(Rest1, Rest2);
remove_common([$/ | Path], _) ->
  Path;
remove_common(Rest, _) ->
  Rest.
>>>>>>> 0a9c4926
<|MERGE_RESOLUTION|>--- conflicted
+++ resolved
@@ -1,17 +1,12 @@
 -module(ar_util).
-<<<<<<< HEAD
--export([id/1, id/2, encode/1, decode/1, safe_encode/1, safe_decode/1, find_value/2, find_value/3]).
-=======
 
 -export([id/1, encode/1, decode/1, safe_encode/1, safe_decode/1, find_value/2,
          find_value/3]).
->>>>>>> 0a9c4926
 -export([remove_common/2]).
 
 -include("include/ao.hrl").
 
 %% @doc Encode an ID in any format to a normalized, b64u 43 character binary.
-<<<<<<< HEAD
 id(Item) -> id(Item, unsigned).
 id(TX, Type) when is_record(TX, tx) ->
 	id(ar_bundles:id(TX, Type));
@@ -21,14 +16,6 @@
 	b64fast:encode(Bin);
 id(Data, _) when is_list(Data) ->
 	id(list_to_binary(Data)).
-=======
-id(Bin) when is_binary(Bin) andalso byte_size(Bin) == 43 ->
-  Bin;
-id(Bin) when is_binary(Bin) andalso byte_size(Bin) == 32 ->
-  b64fast:encode(Bin);
-id(Data) when is_list(Data) ->
-  id(list_to_binary(Data)).
->>>>>>> 0a9c4926
 
 %% @doc Encode a binary to URL safe base64 binary string.
 encode(Bin) ->
@@ -67,11 +54,12 @@
       Default
   end;
 find_value(Key, List, Default) ->
-<<<<<<< HEAD
-	case lists:keyfind(Key, 1, List) of
-		{Key, Val} -> Val;
-		false -> Default
-	end.
+  case lists:keyfind(Key, 1, List) of
+    {Key, Val} ->
+      Val;
+    false ->
+      Default
+  end.
 
 %% @doc Remove the common prefix from two strings, returning the remainder of the
 %% first string. This function also coerces lists to binaries where appropriate,
@@ -85,22 +73,4 @@
 remove_common([X|Rest1], [X|Rest2]) ->
     remove_common(Rest1, Rest2);
 remove_common([$/|Path], _) -> Path;
-remove_common(Rest, _) -> Rest.
-=======
-  case lists:keyfind(Key, 1, List) of
-    {Key, Val} ->
-      Val;
-    false ->
-      Default
-  end.
-
-remove_common(<<X:8, Rest1/binary>>, <<X:8, Rest2/binary>>) ->
-  ?c({common_prefix, X}),
-  remove_common(Rest1, Rest2);
-remove_common([X | Rest1], [X | Rest2]) ->
-  remove_common(Rest1, Rest2);
-remove_common([$/ | Path], _) ->
-  Path;
-remove_common(Rest, _) ->
-  Rest.
->>>>>>> 0a9c4926
+remove_common(Rest, _) -> Rest.
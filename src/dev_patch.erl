--- conflicted
+++ resolved
@@ -33,60 +33,6 @@
 snapshot(Msg1, _Msg2, _Opts) -> {ok, Msg1}.
 compute(Msg1, Msg2, Opts) -> patches(Msg1, Msg2, Opts).
 
-<<<<<<< HEAD
-%% @doc Find `PATCH' requests in the `results/outbox' of the message, and apply
-%% them to the state.
-compute(Msg1, Msg2, Opts) ->
-    % Find the input keys.
-    PatchFrom = hb_ao:get_first(
-        [
-            {Msg2, <<"patch-from">>},
-            {Msg1, <<"patch-from">>}
-        ],
-        <<"/results/outbox">>,
-        Opts
-    ),
-    PatchTo = hb_ao:get_first(
-        [
-            {Msg2, <<"patch-to">>},
-            {Msg1, <<"patch-to">>}
-        ],
-        <<"/">>,
-        Opts
-    ),
-    ?event({patch_from, PatchFrom}),
-    ?event({patch_to, PatchTo}),
-    % Get the outbox from the message.
-    Outbox = hb_ao:get(PatchFrom, Msg1, #{}, Opts),
-    % Find all messages with the PATCH request.
-    Patches =
-        hb_maps:filter(
-            fun(_, Msg) ->
-                (hb_ao:get(<<"method">>, Msg, Opts) == <<"PATCH">>) orelse
-                    (hb_ao:get(<<"device">>, Msg, Opts) == <<"patch@1.0">>)
-            end,
-            Outbox,
-			Opts
-        ),
-    OutboxWithoutPatches = hb_maps:without(hb_maps:keys(Patches, Opts), Outbox, Opts),
-    % Remove the outbox from the message.
-    Msg1WithoutOutbox = hb_ao:set(Msg1, PatchFrom, should_never_happen, Opts),
-    % Set the new outbox.
-    Msg1WithNewOutbox = hb_ao:set(Msg1WithoutOutbox, PatchFrom, OutboxWithoutPatches, Opts),
-    % Find the state to apply the patches to.
-    % Apply the patches to the state.
-    PatchedSubmessage =
-        hb_maps:fold(
-            fun(_, Patch, MsgN) ->
-                ?event({patching, {patch, Patch}, {before, MsgN}}),
-                Res = hb_ao:set(
-                    MsgN,
-                    hb_maps:without([<<"method">>], Patch, Opts),
-                    Opts
-                ),
-                ?event({patched, {'after', Res}}),
-                Res
-=======
 %% @doc Get the value found at the `patch-from' key of the message, or the
 %% `from' key if the former is not present. Remove it from the message and set
 %% the new source to the value found.
@@ -136,7 +82,6 @@
             case hb_path:to_binary(PatchFromParts) of
                 <<"">> -> <<"/">>;
                 Path -> Path
->>>>>>> b2743e4a
             end,
         ?event({patch_from, PatchFrom}),
         PatchTo =
@@ -177,19 +122,6 @@
                 all ->
                     {Source, unset}
             end,
-<<<<<<< HEAD
-            Patches,
-			Opts
-        ),
-    PatchedState =
-        case PatchTo of
-            <<"/">> -> PatchedSubmessage;
-            _ -> hb_ao:set(Msg1WithNewOutbox, PatchTo, PatchedSubmessage, Opts)
-        end,
-    % Return the patched message and the source, less the patches.
-    ?event({patch_result, PatchedState}),
-    {ok, PatchedState}.
-=======
         ?event({source_data, ToWrite}),
         ?event({new_data_for_source_path, NewSourceValue}),
         % Remove the source from the message and set the new source.
@@ -240,7 +172,6 @@
         ?event({patch_result, PatchedResult}),
         {ok, PatchedResult}
     end.
->>>>>>> b2743e4a
 
 %%% Tests
 

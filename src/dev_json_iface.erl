%%% @doc A device that provides a way for WASM execution to interact with
%%% the HyperBEAM (and AO) systems, using JSON as a shared data representation.
%%% 
%%% The interface is easy to use. It works as follows:
%%% 
%%% 1. The device is given a message that contains a process definition, WASM
%%%    environment, and a message that contains the data to be processed,
%%%    including the image to be used in part of `execute{pass=1}'.
%%% 2. The device is called with `execute{pass=2}', which reads the result of
%%%    the process execution from the WASM environment and adds it to the
%%%    message.
%%%
%%% The device has the following requirements and interface:
%%% <pre>
%%%     M1/Computed when /Pass == 1 ->
%%%         Assumes:
%%%             M1/priv/wasm/instance
%%%             M1/Process
%%%             M2/Message
%%%             M2/Assignment/Block-Height
%%%         Generates:
%%%             /wasm/handler
%%%             /wasm/params
%%%         Side-effects:
%%%             Writes the process and message as JSON representations into the
%%%             WASM environment.
%%% 
%%%     M1/Computed when M2/Pass == 2 ->
%%%         Assumes:
%%%             M1/priv/wasm/instance
%%%             M2/Results
%%%             M2/Process
%%%         Generates:
%%%             /Results/Outbox
%%%             /Results/Data</pre>
-module(dev_json_iface).
-export([init/3, compute/3]).
%%% Public interface helpers:
-export([message_to_json_struct/2, json_to_message/2]).
%%% Test helper exports:
-export([generate_stack/1, generate_stack/2, generate_aos_msg/2]).
-include_lib("eunit/include/eunit.hrl").
-include("include/hb.hrl").

%% @doc Initialize the device.
init(M1, _M2, Opts) ->
    {ok, hb_ao:set(M1, #{<<"function">> => <<"handle">>}, Opts)}.

%% @doc On first pass prepare the call, on second pass get the results.
compute(M1, M2, Opts) ->
    case hb_ao:get(<<"pass">>, M1, Opts) of
        1 -> prep_call(M1, M2, Opts);
        2 -> results(M1, M2, Opts);
        _ -> {ok, M1}
    end.

%% @doc Prepare the WASM environment for execution by writing the process string and
%% the message as JSON representations into the WASM environment.
prep_call(RawM1, RawM2, Opts) ->
    M1 = hb_cache:ensure_all_loaded(RawM1, Opts),
    M2 = hb_cache:ensure_all_loaded(RawM2, Opts),
    ?event({prep_call, M1, M2, Opts}),
    Process = hb_ao:get(<<"process">>, M1, Opts#{ hashpath => ignore }),
    Message = hb_ao:get(<<"body">>, M2, Opts#{ hashpath => ignore }),
    Image = hb_ao:get(<<"process/image">>, M1, Opts),
    BlockHeight = hb_ao:get(<<"block-height">>, M2, Opts),
    Props = message_to_json_struct(denormalize_message(Message, Opts), Opts),
    MsgProps =
        Props#{
            <<"Module">> => Image,
            <<"Block-Height">> => BlockHeight
        },
    MsgJson = hb_json:encode(MsgProps),
    ProcessProps =
        #{
            <<"Process">> => message_to_json_struct(Process, Opts)
        },
    ProcessJson = hb_json:encode(ProcessProps),
    env_write(ProcessJson, MsgJson, M1, M2, Opts).

%% @doc Normalize a message for AOS-compatibility.
denormalize_message(Message, Opts) ->
    NormOwnerMsg =
        case hb_message:signers(Message, Opts) of
            [] -> Message;
            [PrimarySigner|_] ->
                {ok, _, Commitment} = hb_message:commitment(PrimarySigner, Message, Opts),
                Message#{
                    <<"owner">> => hb_util:human_id(PrimarySigner),
                    <<"signature">> =>
                        hb_ao:get(<<"signature">>, Commitment, <<>>, Opts)
                }
        end,
    NormOwnerMsg#{
        <<"id">> => hb_message:id(Message, all, Opts)
    }.

message_to_json_struct(RawMsg, Opts) ->
    message_to_json_struct(RawMsg, [owner_as_address], Opts).
message_to_json_struct(RawMsg, Features, Opts) ->
    TABM = 
        hb_message:convert(
            hb_private:reset(RawMsg),
            tabm,
            #{}
        ),
    MsgWithoutCommitments = hb_maps:without([<<"commitments">>], TABM, Opts),
    ID = hb_message:id(RawMsg, all),
    ?event({encoding, {id, ID}, {msg, RawMsg}}),
    Last = hb_ao:get(<<"anchor">>, {as, <<"message@1.0">>, MsgWithoutCommitments}, <<>>, Opts),
	Owner =
        case hb_message:signers(RawMsg, Opts) of
            [] -> <<>>;
            [Signer|_] ->
                case lists:member(owner_as_address, Features) of
                    true -> hb_util:native_id(Signer);
                    false ->
                        Commitment =
                            hb_ao:get(
                                <<"commitments/", Signer/binary>>,
                                {as, <<"message@1.0">>, RawMsg},
                                #{}
                            ),
                        case hb_ao:get(<<"owner">>, Commitment, Opts) of
                            not_found ->
                                % The signature is likely a HTTPsig, so we need 
                                % to extract the owner from the signature.
                                case dev_codec_httpsig:public_keys(Commitment, Opts) of
                                    [] -> <<>>;
                                    [PubKey|_] -> PubKey
                                end;
                            ANS104Owner -> ANS104Owner
                        end
                end
        end,
<<<<<<< HEAD
    Data = hb_ao:get(<<"data">>, {as, <<"message@1.0">>, MsgWithoutCommitments}, <<>>, Opts),
    Target = hb_ao:get(<<"target">>, {as, <<"message@1.0">>, MsgWithoutCommitments}, <<>>, Opts),
=======
    Data = hb_ao:get(<<"data">>, {as, <<"message@1.0">>, MsgWithoutCommitments}, <<>>, #{}),
    Target = hb_ao:get(<<"target">>, {as, <<"message@1.0">>, MsgWithoutCommitments}, <<>>, #{}),
	
	% Ethereum addresses are already encoded
	EncodedOwner = case byte_size(Owner) of
		42 -> Owner;
		_ -> hb_util:encode(Owner)
	end,
>>>>>>> b2743e4a
    % Set "From" if From-Process is Tag or set with "Owner" address
    From =
        hb_ao:get(
            <<"from-process">>,
            {as, <<"message@1.0">>, MsgWithoutCommitments},
<<<<<<< HEAD
            hb_util:encode(Owner),
            Opts
=======
            EncodedOwner,
            #{}
>>>>>>> b2743e4a
        ),
    Sig = hb_ao:get(<<"signature">>, {as, <<"message@1.0">>, MsgWithoutCommitments}, <<>>, Opts),
    #{
        <<"Id">> => safe_to_id(ID),
        % NOTE: In Arweave TXs, these are called "last_tx"
        <<"Anchor">> => Last,
        % NOTE: When sent to ao "Owner" is the wallet address
        <<"Owner">> => EncodedOwner,
        <<"From">> => case ?IS_ID(From) of true -> safe_to_id(From); false -> From end,
        <<"Tags">> => prepare_tags(TABM, Opts),
        <<"Target">> => safe_to_id(Target),
        <<"Data">> => Data,
        <<"Signature">> =>
            case byte_size(Sig) of
                0 -> <<>>;
                512 -> hb_util:encode(Sig);
                _ -> Sig
            end
    }.

%% @doc Prepare the tags of a message as a key-value list, for use in the 
%% construction of the JSON-Struct message.
prepare_tags(Msg, Opts) ->
    % Prepare an ANS-104 message for JSON-Struct construction.
    case hb_message:commitment(#{ <<"commitment-device">> => <<"ans104@1.0">> }, Msg, Opts) of
        {ok, _, Commitment} ->
            case hb_maps:find(<<"original-tags">>, Commitment, Opts) of
                {ok, OriginalTags} ->
                    Res = hb_util:message_to_ordered_list(OriginalTags),
                    ?event({using_original_tags, Res}),
                    Res;
                error -> 
                    prepare_header_case_tags(Msg, Opts)
            end;
        _ ->
            prepare_header_case_tags(Msg, Opts)
    end.

%% @doc Convert a message without an `original-tags' field into a list of
%% key-value pairs, with the keys in HTTP header-case.
prepare_header_case_tags(TABM, Opts) ->
    % Prepare a non-ANS-104 message for JSON-Struct construction. 
    lists:map(
        fun({Name, Value}) ->
            #{
                <<"name">> => header_case_string(maybe_list_to_binary(Name)),
                <<"value">> => maybe_list_to_binary(Value)
            }
        end,
        hb_maps:to_list(
            hb_maps:without(
                [
                    <<"id">>, <<"anchor">>, <<"owner">>, <<"data">>,
                    <<"target">>, <<"signature">>, <<"commitments">>
                ],
                TABM,
                Opts
            ),
			Opts
        )
    ).

%% @doc Translates a compute result -- either from a WASM execution using the 
%% JSON-Iface, or from a `Legacy' CU -- and transforms it into a result message.
json_to_message(JSON, Opts) when is_binary(JSON) ->
    json_to_message(hb_json:decode(JSON), Opts);
json_to_message(Resp, Opts) when is_map(Resp) ->
    {ok, Data, Messages, Patches} = normalize_results(Resp, Opts),
    Output = 
        #{
            <<"outbox">> =>
                hb_maps:from_list(
                    [
                        {MessageNum, preprocess_results(Msg, Opts)}
                    ||
                        {MessageNum, Msg} <-
                            lists:zip(
                                lists:seq(1, length(Messages)),
                                Messages
                            )
                    ]
                ),
            <<"patches">> => lists:map(fun(Patch) -> tags_to_map(Patch, Opts) end, Patches),
            <<"data">> => Data
        },
    {ok, Output};
json_to_message(#{ <<"ok">> := false, <<"error">> := Error }, _Opts) ->
    {error, Error};
json_to_message(Other, _Opts) ->
    {error,
        #{
            <<"error">> => <<"Invalid JSON message input.">>,
            <<"received">> => Other
        }
    }.

safe_to_id(<<>>) -> <<>>;
safe_to_id(ID) -> hb_util:human_id(ID).

maybe_list_to_binary(List) when is_list(List) ->
    list_to_binary(List);
maybe_list_to_binary(Bin) ->
    Bin.

header_case_string(Key) ->
    NormKey = hb_ao:normalize_key(Key),
    Words = string:lexemes(NormKey, "-"),
    TitleCaseWords =
        lists:map(
            fun binary_to_list/1,
            lists:map(
                fun string:titlecase/1,
                Words
            )
        ),
    TitleCaseKey = list_to_binary(string:join(TitleCaseWords, "-")),
    TitleCaseKey.

%% @doc Read the computed results out of the WASM environment, assuming that
%% the environment has been set up by `prep_call/3' and that the WASM executor
%% has been called with `computed{pass=1}'.
results(M1, M2, Opts) ->
    Prefix = dev_stack:prefix(M1, M2, Opts),
    Type = hb_ao:get(<<"results/", Prefix/binary, "/type">>, M1, Opts),
    Proc = hb_ao:get(<<"process">>, M1, Opts),
    case hb_ao:normalize_key(Type) of
        <<"error">> ->
            {error,
                hb_ao:set(
                    M1,
                    #{
                        <<"outbox">> => undefined,
                        <<"results">> => 
                            #{
                                <<"body">> => <<"WASM execution error.">>
                            }
                    },
                    Opts
                )
            };
        <<"ok">> ->
            {ok, Str} = env_read(M1, M2, Opts),
            try hb_json:decode(Str) of
                #{<<"ok">> := true, <<"response">> := Resp} ->
                    {ok, ProcessedResults} = json_to_message(Resp, Opts),
                    PostProcessed = postprocess_outbox(ProcessedResults, Proc, Opts),
                    Out = hb_ao:set(
                        M1,
                        <<"results">>,
                        PostProcessed,
                        Opts
                    ),
                    ?event(debug_iface, {results, {processed, ProcessedResults}, {out, Out}}),
                    {ok, Out}
            catch
                _:_ ->
                    ?event(error, {json_error, Str}),
                    {error,
                        hb_ao:set(
                            M1,
                            #{
                                <<"results/outbox">> => undefined,
                                <<"results/body">> =>
                                    <<"JSON error parsing result output.">>
                            },
                            Opts
                        )
                    }
            end
    end.

%% @doc Read the results out of the execution environment.
env_read(M1, M2, Opts) ->
    Prefix = dev_stack:prefix(M1, M2, Opts),
    Output = hb_ao:get(<<"results/", Prefix/binary, "/output">>, M1, Opts),
    case hb_private:get(<<Prefix/binary, "/read">>, M1, Opts) of
        not_found ->
            {ok, Output};
        ReadFn ->
            {ok, Read} = ReadFn(Output),
            {ok, Read}
    end.

%% @doc Write the message and process into the execution environment.
env_write(ProcessStr, MsgStr, Base, Req, Opts) ->
    Prefix = dev_stack:prefix(Base, Req, Opts),
    Params = 
        case hb_private:get(<<Prefix/binary, "/write">>, Base, Opts) of
            not_found ->
                [MsgStr, ProcessStr];
            WriteFn ->
                {ok, MsgJsonPtr} = WriteFn(MsgStr),
                {ok, ProcessJsonPtr} = WriteFn(ProcessStr),
                [MsgJsonPtr, ProcessJsonPtr]
        end,
    {ok,
        hb_ao:set(
            Base,
            #{
                <<"function">> => <<"handle">>,
                <<"parameters">> => Params
            },
            Opts
        )
    }.

%% @doc Normalize the results of an evaluation.
normalize_results(
    Msg = #{ <<"Output">> := #{<<"data">> := Data} }, Opts) ->
    {ok,
        Data,
        hb_maps:get(<<"Messages">>, Msg, [], Opts),
        hb_maps:get(<<"patches">>, Msg, [], Opts)
    };
normalize_results(#{ <<"Error">> := Error }, _Opts) ->
    {ok, Error, [], []};
normalize_results(Other, _Opts) ->
    throw({invalid_results, Other}).

%% @doc After the process returns messages from an evaluation, the
%% signing node needs to add some tags to each message and spawn such that
%% the target process knows these messages are created by a process.
preprocess_results(Msg, Opts) ->
    Tags = tags_to_map(Msg, Opts),
    FilteredMsg =
        hb_maps:without(
            [<<"from-process">>, <<"from-image">>, <<"anchor">>, <<"tags">>],
            Msg,
            Opts
        ),
    hb_maps:merge(
        hb_maps:from_list(
            lists:map(
                fun({Key, Value}) ->
                    {hb_ao:normalize_key(Key), Value}
                end,
                hb_maps:to_list(FilteredMsg, Opts)
            )
        ),
        Tags,
        Opts
    ).

%% @doc Convert a message with tags into a map of their key-value pairs.
tags_to_map(Msg, Opts) ->
    NormMsg = hb_ao:normalize_keys(Msg, Opts),
    RawTags = hb_maps:get(<<"tags">>, NormMsg, [], Opts),
    TagList =
        [
            {hb_maps:get(<<"name">>, Tag, Opts), hb_maps:get(<<"value">>, Tag, Opts)}
        ||
            Tag <- RawTags
        ],
    hb_maps:from_list(TagList).

%% @doc Post-process messages in the outbox to add the correct `from-process'
%% and `from-image' tags.
postprocess_outbox(Msg, Proc, Opts) ->
    AdjustedOutbox =
        hb_maps:map(
            fun(_Key, XMsg) ->
                XMsg#{
                    <<"from-process">> => hb_ao:get(id, Proc, Opts),
                    <<"from-image">> => hb_ao:get(<<"image">>, Proc, Opts)
                }
            end,
            hb_ao:get(<<"outbox">>, Msg, #{}, Opts),
            Opts
        ),
    hb_ao:set(Msg, <<"outbox">>, AdjustedOutbox, Opts).

%%% Tests

test_init() ->
    application:ensure_all_started(hb).

generate_stack(File) ->
    generate_stack(File, <<"WASM">>).
generate_stack(File, _Mode) ->
    test_init(),
    Wallet = hb:wallet(),
    Msg0 = dev_wasm:cache_wasm_image(File),
    Image = hb_ao:get(<<"image">>, Msg0, #{}),
    Msg1 = Msg0#{
        <<"device">> => <<"Stack@1.0">>,
        <<"device-stack">> =>
            [
                <<"WASI@1.0">>,
                <<"JSON-Iface@1.0">>,
                <<"WASM-64@1.0">>,
                <<"Multipass@1.0">>
            ],
        <<"input-prefix">> => <<"process">>,
        <<"output-prefix">> => <<"wasm">>,
        <<"passes">> => 2,
        <<"stack-keys">> => [<<"init">>, <<"compute">>],
        <<"process">> => 
            hb_message:commit(#{
                <<"type">> => <<"Process">>,
                <<"image">> => Image,
                <<"scheduler">> => hb:address(),
                <<"authority">> => hb:address()
            }, Wallet)
    },
    {ok, Msg2} = hb_ao:resolve(Msg1, <<"init">>, #{}),
    Msg2.

generate_aos_msg(ProcID, Code) ->
    Wallet = hb:wallet(),
    hb_message:commit(#{
        <<"path">> => <<"compute">>,
        <<"body">> => 
            hb_message:commit(#{
                <<"Action">> => <<"Eval">>,
                <<"Data">> => Code,
                <<"Target">> => ProcID
            }, Wallet),
        <<"block-height">> => 1
    }, Wallet).

basic_aos_call_test_() ->
    {timeout, 20, fun() ->
		Msg = generate_stack("test/aos-2-pure-xs.wasm"),
		Proc = hb_ao:get(<<"process">>, Msg, #{ hashpath => ignore }),
		ProcID = hb_message:id(Proc, all),
		{ok, Msg3} =
			hb_ao:resolve(
				Msg,
				generate_aos_msg(ProcID, <<"return 1+1">>),
				#{}
			),
		?event({res, Msg3}),
		Data = hb_ao:get(<<"results/data">>, Msg3, #{}),
		?assertEqual(<<"2">>, Data)
	end}.

aos_stack_benchmark_test_() ->
    {timeout, 20, fun() ->
        BenchTime = 5,
        RawWASMMsg = generate_stack("test/aos-2-pure-xs.wasm"),
        Proc = hb_ao:get(<<"process">>, RawWASMMsg, #{ hashpath => ignore }),
        ProcID = hb_ao:get(id, Proc, #{}),
        {ok, Initialized} =
        hb_ao:resolve(
            RawWASMMsg,
            generate_aos_msg(ProcID, <<"return 1">>),
            #{}
        ),
        Msg = generate_aos_msg(ProcID, <<"return 1+1">>),
        Iterations =
            hb:benchmark(
                fun() -> hb_ao:resolve(Initialized, Msg, #{}) end,
                BenchTime
            ),
        hb_util:eunit_print(
            "Evaluated ~p AOS messages (minimal stack) in ~p sec (~.2f msg/s)",
            [Iterations, BenchTime, Iterations / BenchTime]
        ),
        ?assert(Iterations >= 10),
        ok
    end}.<|MERGE_RESOLUTION|>--- conflicted
+++ resolved
@@ -133,31 +133,21 @@
                         end
                 end
         end,
-<<<<<<< HEAD
     Data = hb_ao:get(<<"data">>, {as, <<"message@1.0">>, MsgWithoutCommitments}, <<>>, Opts),
     Target = hb_ao:get(<<"target">>, {as, <<"message@1.0">>, MsgWithoutCommitments}, <<>>, Opts),
-=======
-    Data = hb_ao:get(<<"data">>, {as, <<"message@1.0">>, MsgWithoutCommitments}, <<>>, #{}),
-    Target = hb_ao:get(<<"target">>, {as, <<"message@1.0">>, MsgWithoutCommitments}, <<>>, #{}),
 	
 	% Ethereum addresses are already encoded
 	EncodedOwner = case byte_size(Owner) of
 		42 -> Owner;
 		_ -> hb_util:encode(Owner)
 	end,
->>>>>>> b2743e4a
     % Set "From" if From-Process is Tag or set with "Owner" address
     From =
         hb_ao:get(
             <<"from-process">>,
             {as, <<"message@1.0">>, MsgWithoutCommitments},
-<<<<<<< HEAD
-            hb_util:encode(Owner),
+            EncodedOwner,
             Opts
-=======
-            EncodedOwner,
-            #{}
->>>>>>> b2743e4a
         ),
     Sig = hb_ao:get(<<"signature">>, {as, <<"message@1.0">>, MsgWithoutCommitments}, <<>>, Opts),
     #{

%%% @doc The identity device: For non-reserved keys, it simply returns a key 
%%% from the message as it is found in the message's underlying Erlang map. 
%%% Private keys (`priv[.*]') are not included.
%%% Reserved keys are: `id', `commitments', `committers', `keys', `path', 
%%% `set', `remove', `get', and `verify'. Their function comments describe the 
%%% behaviour of the device when these keys are set.
-module(dev_message).
%%% Base AO-Core reserved keys:
-export([info/0, keys/1, keys/2]).
-export([set/3, set_path/3, remove/2, remove/3, get/3, get/4]).
%%% Commitment-specific keys:
-export([id/1, id/2, id/3]).
-export([commit/3, committed/3, committers/1, committers/2, committers/3, verify/3]).
%%% Non-protocol enforced keys:
-export([index/3]).
-include_lib("eunit/include/eunit.hrl").
-include("include/hb.hrl").
-define(DEFAULT_ID_DEVICE, <<"httpsig@1.0">>).
-define(DEFAULT_ATT_DEVICE, <<"httpsig@1.0">>).

%% The list of keys that are exported by this device.
-define(DEVICE_KEYS, [
    <<"id">>,
    <<"commitments">>,
    <<"committers">>,
    <<"keys">>,
    <<"path">>,
    <<"set">>,
    <<"remove">>,
    <<"verify">>
]).

%% @doc Return the info for the identity device.
info() ->
    #{
        default => fun get/4
    }.

%% @doc Generate an index page for a message, in the event that the `body' and
%% `content-type' of a message returned to the client are both empty. We do this
%% as follows:
%% 1. Find the `default_index' key of the node message. If it is a binary,
%%    it is assumed to be the name of a device, and we execute the resolution
%%    `as` that ID.
%% 2. Merge the base message with the default index message, favoring the default
%%    index message's keys over those in the base message, unless the default
%%    was a device name.
%% 3. Execute the `default_index_path` (base: `index') upon the message,
%%    giving the rest of the request unchanged.
index(Msg, Req, Opts) ->
    case hb_opts:get(default_index, not_found, Opts) of
        not_found ->
            {error, <<"No default index message set.">>};
        DefaultIndex ->
            hb_ao:resolve(
                maps:merge(
                    Msg,
                    if is_map(DefaultIndex) -> DefaultIndex;
                       is_binary(DefaultIndex) -> {as, DefaultIndex, Msg}
                    end
                ),
                Req#{
                    <<"path">> =>
                        hb_opts:get(default_index_path, <<"index">>, Opts)
                },
                Opts
            )
    end.

%% @doc Return the ID of a message, using the `committers' list if it exists.
%% If the `committers' key is `all', return the ID including all known 
%% commitments -- `none' yields the ID without any commitments. If the 
%% `committers' key is a list/map, return the ID including only the specified 
%% commitments.
%% 
%% The `id-device' key in the message can be used to specify the device that
%% should be used to calculate the ID. If it is not set, the default device
%% (`httpsig@1.0') is used.
%% 
%% Note: This function _does not_ use AO-Core's `get/3' function, as it
%% as it would require significant computation. We may want to change this
%% if/when non-map message structures are created.
id(Base) -> id(Base, #{}).
id(Base, Req) -> id(Base, Req, #{}).
id(Base, _, NodeOpts) when is_binary(Base) ->
    % Return the hashpath of the message in native format, to match the native
    % format of the message ID return.
    {ok, hb_util:human_id(hb_path:hashpath(Base, NodeOpts))};
id(RawBase, Req, NodeOpts) ->
    % Ensure that the base message is a normalized before proceeding.
    IDOpts = NodeOpts#{ linkify_mode => offload },
    Base =
        ensure_commitments_loaded(
            hb_message:convert(RawBase, tabm, IDOpts),
            NodeOpts
        ),
    % Remove the commitments from the base message if there are none, after
    % filtering for the committers specified in the request.
    ModBase = #{ <<"commitments">> := Commitments }
        = with_relevant_commitments(Base, Req, IDOpts),
    ?event(debug_commitments,
        {generating_ids,
            {selected_commitments, Commitments},
            {req, Req},
            {msg, Base}
        }
    ),
    case hb_maps:keys(Commitments) of
        [] ->
            % If there are no commitments, we must (re)calculate the ID.
            ?event(id, no_commitments_found_in_id_call),
            calculate_id(hb_maps:without([<<"commitments">>], ModBase), Req, IDOpts);
        IDs ->
            % Accumulate the relevant IDs into a single value. This is performed 
            % by module arithmetic of each of the IDs. The effect of this is that:
            % 1. New IDs can be added to the combined ID without requiring any
            %    recalculation of other IDs.
            % 2. New IDs can be added in any order, and will compare to the same
            %    value as if they were added in other orders.
            % 3. Subsequently, combined IDs cannot be used to express ordering of
            %    the underlying commitments.
            % This works for single IDs as well as lists of IDs, because the 
            % accumulation function starts with a buffer of zero encoded as a 
            % 256-bit binary. Subsequently, a single ID on its own 'accumulates' 
            % to itself.
            ?event(id, {accumulating_existing_ids, IDs}),
            {ok,
                hb_util:human_id(
                    hb_crypto:accumulate(
                        lists:map(fun hb_util:native_id/1, IDs)
                    )
                )
            }
    end.

calculate_id(Base, Req, NodeOpts) ->
    % Find the ID device for the message.
    ?event(linkify, {calculate_ids, {base, Base}}),
    IDMod =
        case id_device(Base, NodeOpts) of
            {ok, IDDev} -> IDDev;
            {error, Error} -> throw({id, Error})
        end,
    ?event(linkify, {generating_id, {idmod, IDMod}, {base, Base}}),
    % Get the device module from the message, or use the default if it is not
    % set. We can tell if the device is not set (or is the default) by checking 
    % whether the device module is the same as this module.
    DevMod =
        case hb_ao:message_to_device(#{ <<"device">> => IDMod }, NodeOpts) of
            ?MODULE ->
                hb_ao:message_to_device(
                    #{ <<"device">> => ?DEFAULT_ID_DEVICE },
                    NodeOpts
                );
            Module -> Module
        end,
    % Apply the function's default `commit' function with the appropriate arguments.
    % If it doesn't exist, error.
    case hb_ao:find_exported_function(Base, DevMod, commit, 3, NodeOpts) of
        {ok, Fun} ->
            ?event(id, {called_id_device, IDMod}, NodeOpts),
            {ok, #{ <<"commitments">> := Comms} } = 
                apply(
                    Fun,
                    hb_ao:truncate_args(
                        Fun,
                        [Base, Req#{ <<"type">> => <<"unsigned">> }, NodeOpts]
                    )
                ),
            ?event(id, {generated_id, {type, unsigned}, {commitments, maps:keys(Comms)}}),
            {ok, hd(maps:keys(Comms))};
        not_found -> throw({id, id_resolver_not_found_for_device, DevMod})
    end.

%% @doc Locate the ID device of a message. The ID device is determined the
%% `device' set in _all_ of the commitments. If no commitments are present,
%% the default device (`httpsig@1.0') is used.
id_device(#{ <<"commitments">> := Commitments }, Opts) ->
    % Get the device from the first commitment.
    UnfilteredDevs =
        hb_maps:map(
            fun(_, #{ <<"commitment-device">> := CommitmentDev }) ->
                CommitmentDev;
            (_, _) -> undefined
            end,
            Commitments,
            Opts
        ),
    % Filter out the undefined devices.
    Devs =
        lists:filter(
            fun(Dev) -> Dev =/= undefined end,
            hb_maps:values(UnfilteredDevs, Opts)
        ),
    % If there are no devices, return the default.
    case Devs of
        [] -> {ok, ?DEFAULT_ID_DEVICE};
        [Dev] -> {ok, Dev};
        [FirstDev|Rest] ->
            % If there are multiple devices amongst the set, err.
            MultiDeviceMessage = lists:all(fun(Dev) -> Dev =:= FirstDev end, Rest),
            case MultiDeviceMessage of
                false -> {error, {multiple_id_devices, Devs}};
                true -> {ok, FirstDev}
            end
    end;
id_device(_, _) ->
    {ok, ?DEFAULT_ID_DEVICE}.

%% @doc Return the committers of a message that are present in the given request.
committers(Base) -> committers(Base, #{}).
committers(Base, Req) -> committers(Base, Req, #{}).
committers(#{ <<"commitments">> := Commitments }, _, NodeOpts) ->
    ?event(debug_commitments, {calculating_committers, {commitments, Commitments}}),
    {ok,
        hb_maps:values(
            hb_maps:filtermap(
                fun(_ID, Commitment) ->
                    Committer = maps:get(<<"committer">>, Commitment, undefined),
                    ?event(debug_commitments, {committers, {committer, Committer}}),
                    case Committer of
                        undefined -> false;
                        Committer -> {true, Committer}
                    end
                end,
                Commitments,
                NodeOpts
            ),
            NodeOpts
        )
    };
committers(_, _, _) ->
    {ok, []}.

%% @doc Commit to a message, using the `commitment-device' key to specify the
%% device that should be used to commit to the message. If the key is not set,
%% the default device (`httpsig@1.0') is used.
commit(Self, Req, Opts) ->
    {ok, Base} = hb_message:find_target(Self, Req, Opts),
    AttDev =
        case hb_maps:get(<<"commitment-device">>, Req, not_specified, Opts) of
            not_specified ->
                hb_opts:get(commitment_device, no_viable_commitment_device, Opts);
            Dev -> Dev
        end,
    % We _do not_ set the `device' key in the message, as the device will be
    % part of the commitment. Instead, we find the device module's `commit'
    % function and apply it.
    CommitOpts = Opts#{ linkify_mode => offload },
    AttMod = hb_ao:message_to_device(#{ <<"device">> => AttDev }, CommitOpts),
    {ok, AttFun} = hb_ao:find_exported_function(Base, AttMod, commit, 3, CommitOpts),
    % Encode to a TABM
    Loaded =
        ensure_commitments_loaded(
            hb_message:convert(Base, tabm, CommitOpts),
            Opts
        ),
    {ok, Committed} =
        apply(
            AttFun,
            hb_ao:truncate_args(
                AttFun,
                [
                    Loaded,
                    Req#{ <<"type">> => maps:get(<<"type">>, Req, <<"signed">>) },
                    CommitOpts
                ]
            )
        ),
    {ok, hb_message:convert(Committed, <<"structured@1.0">>, tabm, CommitOpts)}.

%% @doc Verify a message. By default, all commitments are verified. The
%% `committers' key in the request can be used to specify that only the 
%% commitments from specific committers should be verified. Similarly, specific
%% commitments can be specified using the `commitments' key.
verify(Self, Req, Opts) ->
    % Get the target message of the verification request.
    {ok, RawBase} = hb_message:find_target(Self, Req, Opts),
    Base =
        hb_message:convert(
            ensure_commitments_loaded(
                RawBase,
                Opts
            ),
            tabm,
            Opts
        ),
    Commitments = maps:get(<<"commitments">>, Base, #{}),
    IDsToVerify = commitment_ids_from_request(Base, Req, Opts),
    % Verify the commitments. Stop execution if any fail.
    Res =
        lists:all(
            fun(CommitmentID) ->
                {ok, Res} =
                    verify_commitment(
                        Base,
                        maps:get(CommitmentID, Commitments),
                        Opts
                    ),
                ?event(
                    {verify_commitment_res,
                        {commitment_id, CommitmentID},
                        {res, Res}
                    }),
                Res
            end,
            IDsToVerify
        ),
    ?event({verify_res, Res}),
    {ok, Res}.

%% @doc Execute a function for a single commitment in the context of its
%% parent message.
%% Note: Assumes that the `commitments' key has already been removed from the
%% message if applicable.
verify_commitment(Base, Commitment, Opts) ->
    ?event(verify, {verifying_commitment, {commitment, Commitment}, {msg, Base}}),
    AttDev =
        hb_maps:get(
            <<"commitment-device">>,
            Commitment,
            ?DEFAULT_ATT_DEVICE,
            Opts
        ),
    AttMod =
        hb_ao:message_to_device(
            #{ <<"device">> => AttDev },
            Opts
        ),
    {ok, AttFun} =
        hb_ao:find_exported_function(
            Base,
            AttMod,
            verify,
            3,
            Opts
        ),
    apply(AttFun, [Base, Commitment, Opts]).

%% @doc Return the list of committed keys from a message.
committed(Self, Req, Opts) ->
    % Get the target message of the verification request and ensure its 
    % commitments are loaded.
    {ok, RawBase} =
        hb_message:find_target(
            hb_cache:ensure_all_loaded(Self, Opts),
            Req,
            Opts
        ),
    Base = ensure_commitments_loaded(RawBase, Opts),
    CommitmentIDs = commitment_ids_from_request(Base, Req, Opts),
    ?event(debug_commitments,
        {calculating_committed,
            {commitment_ids, CommitmentIDs},
            {req, Req}
        }
    ),
    Commitments = maps:get(<<"commitments">>, Base, #{}),
    % Get the list of committed keys from each committer.
    CommitmentKeys =
        lists:map(
            fun(CommitmentID) ->
                Commitment = maps:get(CommitmentID, Commitments),
                % The committed keys will be a TABM encoded numbered map
                % so we must decode it to its underlying list of normalized keys
                % for comparison purposes.
                hb_util:message_to_ordered_list(
                    maps:get(<<"committed">>, Commitment),
                    Opts
                )
            end,
            CommitmentIDs
        ),
    % Remove commitments that are not in *every* committer's list.
    % To start, we need to create the super-set of committed keys.
    AllCommittedKeys =
        lists:foldl(
            fun(Key, Acc) ->
                case lists:member(Key, Acc) of
                    true -> Acc;
                    false -> [Key | Acc]
                end
            end,
            [],
            lists:flatten(CommitmentKeys)
        ),
    % Next, we filter the list of all committed keys to only include those that
    % are present in every committer's list.
    OnlyCommittedKeys =
        lists:filter(
            fun(Key) ->
                lists:all(
                    fun(CommittedKeys) -> lists:member(Key, CommittedKeys) end,
                    CommitmentKeys
                )
            end,
            AllCommittedKeys
        ),
    % Remove any `+link` suffixes from TABM-form committed keys if the `raw` flag
    % is not set. This means that callers to `committed/3' will receive a list of
    % keys that they can match  against the 'normal' representation of the message
    % in devices, etc., without exposure to TABM-specifics. If `raw' is set, the
    % recipient receives the `committed` list in its unprocessed form.
    CommittedNormalizedKeys =
        case maps:get(<<"raw">>, Req, false) of
            true -> OnlyCommittedKeys;
            false ->
                lists:map(
                    fun hb_link:remove_link_specifier/1,
                    OnlyCommittedKeys
                )
        end,
    % Normalize the ordering of the keys.
    OrderedKeys = hb_util:to_sorted_list(CommittedNormalizedKeys),
    ?event({only_committed_keys, OrderedKeys}),
    {ok, OrderedKeys}.

%% @doc Return a message with only the relevant commitments for a given request.
%% See `commitment_ids_from_request/3' for more information on the request format.
with_relevant_commitments(Base, Req, Opts) ->
    Commitments = maps:get(<<"commitments">>, Base, #{}),
    CommitmentIDs = commitment_ids_from_request(Base, Req, Opts),
    Base#{ <<"commitments">> => maps:with(CommitmentIDs, Commitments) }.

%% @doc Implements a standardized form of specifying commitment IDs for a
%% message request. The caller may specify a list of committers (by address)
%% or a list of commitment IDs directly. They may specify both, in which case
%% the returned list will be the union of the two lists. In each case, they
%% may specify `all' or `none' for each group. If no specifiers are provided,
%% the default is `all' for commitments -- also implying `all' for committers.
commitment_ids_from_request(Base, Req, Opts) ->
    Commitments = maps:get(<<"commitments">>, Base, #{}),
    ReqCommitters =
        case maps:get(<<"committers">>, Req, <<"none">>) of
            X when is_list(X) -> X;
            CommitterDescriptor -> hb_ao:normalize_key(CommitterDescriptor)
        end,
    RawReqCommitments = maps:get(<<"commitments">>, Req, <<"none">>),
    ReqCommitments =
        case RawReqCommitments of
            X2 when is_list(X2) -> X2;
            CommitmentDescriptor -> hb_ao:normalize_key(CommitmentDescriptor)
        end,
    ?event(debug_commitments,
        {commitment_ids_from_request,
            {req_commitments, ReqCommitments},
            {req_committers, ReqCommitters}}
    ),
    % Get the commitments to verify.
    FromCommitmentIDs =
        case ReqCommitments of
            <<"none">> -> [];
            <<"all">> -> hb_maps:keys(Commitments, Opts);
            CommitmentIDs ->
                CommitmentIDs =
                    if is_list(CommitmentIDs) -> CommitmentIDs;
                    true -> [CommitmentIDs]
                    end,
                lists:map(
                    fun(CommitmentID) -> maps:get(CommitmentID, Commitments) end,
                    CommitmentIDs
                )
        end,
    FromCommitterAddrs =
        case ReqCommitters of
            <<"none">> ->
                ?event(no_commitment_ids_for_committers),
                [];
            <<"all">> ->
                ?event(debug_commitments, {getting_commitment_ids_for_all_committers}),
                {ok, Committers} = committers(Base, Req, Opts),
                ?event(debug_commitments, {commitment_ids_from_committers, Committers}),
                commitment_ids_from_committers(Committers, Commitments, Opts);
            RawCommitterAddrs ->
                ?event({getting_commitment_ids_for_committers, RawCommitterAddrs}),
                CommitterAddrs =
                    if is_list(RawCommitterAddrs) -> RawCommitterAddrs;
                    true -> [RawCommitterAddrs]
                    end,
                commitment_ids_from_committers(CommitterAddrs, Commitments, Opts)
        end,
    Res =
        case FromCommitterAddrs ++ FromCommitmentIDs of
            [] ->
                % The request is for no committers, and no explicit commitments.
                % Subsequently, we return the commitment using the default
                % commitment device, if it exists.
                lists:filter(
                    fun(CommitmentID) ->
                        Comm = maps:get(CommitmentID, Commitments),
                        Dev = maps:get(<<"commitment-device">>, Comm, undefined),
                        case Dev of
                            ?DEFAULT_ATT_DEVICE ->
                                not hb_maps:is_key(<<"committer">>, Comm);
                            _ -> false
                        end
                    end,
                    maps:keys(Commitments)
                );
            FinalCommitmentIDs -> FinalCommitmentIDs
        end,
    ?event({commitment_ids_from_request, {base, Base}, {req, Req}, {res, Res}}),
    Res.

%% @doc Ensure that the `commitments` submessage of a base message is fully
%% loaded into local memory.
ensure_commitments_loaded(NonRelevant, _Opts) when not is_map(NonRelevant) ->
    NonRelevant;
ensure_commitments_loaded(M = #{ <<"commitments">> := Link}, Opts) when ?IS_LINK(Link) ->
    M#{
        <<"commitments">> => hb_cache:ensure_all_loaded(Link, Opts)
    };
ensure_commitments_loaded(M, _Opts) ->
    M.

%% @doc Returns a list of commitment IDs in a commitments map that are relevant
%% for a list of given committer addresses.
commitment_ids_from_committers(CommitterAddrs, Commitments, Opts) ->
    % Get the IDs of all commitments for each committer.
    Comms =
        lists:map(
            fun(RawCommitterAddr) ->
                CommitterAddr = hb_cache:ensure_loaded(RawCommitterAddr, Opts),
                % For each committer, filter the commitments to only
                % include those with the matching committer address.
                IDs = 
                    maps:values(maps:filtermap(
                        fun(ID, Msg) ->
                            % If the committer address matches, return
                            % the ID. If not, ignore the commitment.
                            case hb_maps:get(<<"committer">>, Msg, undefined) of
                                CommitterAddr -> {true, ID};
                                _ -> false
                            end
                        end,
                        Commitments
                    )
                ),
                {CommitterAddr, IDs}
            end,
            CommitterAddrs
        ),
    % Check that each committer has at least one commitment.
    EachCommitterHasCommitment =
        lists:all(fun({_, IDs}) -> IDs =/= [] end, Comms),
    % If all committers have at least one commitment, return the
    % IDs of all commitments. If any committer does not have a
    % commitment, error.
    case EachCommitterHasCommitment of
        true -> lists:flatten([ IDs || {_, IDs} <- Comms ]);
        false ->
            % Get the list of committers that do not have a
            % commitment.
            MissingCommitters =
                [
                    MissingCommitter
                ||
                    {MissingCommitter, []} <- Comms
                ],
            throw(
                {verify,
                    {requested_committers_not_found,
                        {missing_commitments, MissingCommitters}
                    }
                }
            )
    end.

%% @doc Deep merge keys in a message. Takes a map of key-value pairs and sets
%% them in the message, overwriting any existing values.
set(Message1, NewValuesMsg, Opts) ->
    OriginalPriv = hb_private:from_message(Message1),
	% Filter keys that are in the default device (this one).
    {ok, NewValuesKeys} = keys(NewValuesMsg, Opts),
	KeysToSet =
		lists:filter(
			fun(Key) ->
<<<<<<< HEAD
				not lists:member(Key, ?DEVICE_KEYS) andalso
					(hb_maps:get(Key, NewValuesMsg, undefined, Opts) =/= undefined)
=======
				not lists:member(Key, ?DEVICE_KEYS ++ [<<"set-mode">>]) andalso
					(maps:get(Key, NewValuesMsg, undefined) =/= undefined)
>>>>>>> b2743e4a
			end,
			NewValuesKeys
		),
	% Find keys in the message that are already set (case-insensitive), and 
	% note them for removal.
	ConflictingKeys =
		lists:filter(
			fun(Key) -> lists:member(Key, KeysToSet) end,
			hb_maps:keys(Message1, Opts)
		),
    UnsetKeys =
        lists:filter(
            fun(Key) ->
                case hb_maps:get(Key, NewValuesMsg, not_found, Opts) of
                    unset -> true;
                    _ -> false
                end
            end,
            hb_maps:keys(Message1, Opts)
        ),
    % Base message with keys-to-unset removed
    BaseValues = hb_maps:without(UnsetKeys, Message1, Opts),
    ?event(
        {performing_set,
            {conflicting_keys, ConflictingKeys},
            {keys_to_unset, UnsetKeys},
            {new_values, NewValuesMsg},
            {original_message, Message1}
        }
    ),
    % Create the map of new values
    NewValues = hb_maps:from_list(
        lists:filtermap(
            fun(Key) ->
                case hb_maps:get(Key, NewValuesMsg, undefined, Opts) of
                    undefined -> false;
                    unset -> false;
                    Value -> {true, {Key, Value}}
                end
            end,
            KeysToSet
        )
    ),
    % Caclulate if the keys to be set conflict with any committed keys.
    {ok, CommittedKeys} =
        committed(
            Message1,
            #{
                <<"committers">> => <<"all">>
            },
            Opts
        ),
<<<<<<< HEAD
    ?event({setting,
        {committed_keys, CommittedKeys},
        {keys_to_set, KeysToSet},
        {message, Message1}
    }),
=======
    ?event(
        {setting,
            {committed_keys, CommittedKeys},
            {keys_to_set, KeysToSet},
            {message, Message1}
        }),
>>>>>>> b2743e4a
    OverwrittenCommittedKeys =
        lists:filtermap(
            fun(Key) ->
                NormKey = hb_ao:normalize_key(Key),
                ?event({checking_committed_key, {key, Key}, {norm_key, NormKey}}),
                Res = case lists:member(NormKey, KeysToSet) of
                    true -> {true, NormKey};
                    false -> false
                end,
                Res
            end,
            CommittedKeys
        ),
    ?event({setting, {overwritten_committed_keys, OverwrittenCommittedKeys}}),
<<<<<<< HEAD
    % Combine with deep merge
    Merged = hb_private:set_priv(hb_util:deep_merge(BaseValues, NewValues, Opts), OriginalPriv),
=======
    % Combine with deep merge or if `set-mode` is `explicit' then just merge.
    Merged =
        hb_private:set_priv(
            case maps:get(<<"set-mode">>, NewValuesMsg, <<"deep">>) of
                <<"explicit">> -> maps:merge(BaseValues, NewValues);
                _ -> hb_util:deep_merge(BaseValues, NewValues)
            end,
            OriginalPriv
        ),
>>>>>>> b2743e4a
    case OverwrittenCommittedKeys of
        [] -> {ok, Merged};
        _ ->
            % We did overwrite some keys, but do their values match the original?
            % If not, we must remove the commitments.
            case hb_message:match(Merged, Message1, Opts) of
                true -> {ok, Merged};
                _ -> {ok, hb_maps:without([<<"commitments">>], Merged, Opts)}
            end
    end.

%% @doc Special case of `set/3' for setting the `path' key. This cannot be set
%% using the normal `set' function, as the `path' is a reserved key, necessary 
%% for AO-Core to know the key to evaluate in requests.
set_path(Message1, #{ <<"value">> := Value }, _Opts) ->
    {ok, Message1#{ <<"path">> => Value }}.

%% @doc Remove a key or keys from a message.
remove(Message1, Key) ->
	remove(Message1, Key, #{}).

remove(Message1, #{ <<"item">> := Key }, Opts) ->
    remove(Message1, #{ <<"items">> => [Key] }, Opts);
remove(Message1, #{ <<"items">> := Keys }, Opts) ->
    { ok, hb_maps:without(Keys, Message1, Opts) }.

%% @doc Get the public keys of a message.
keys(Msg) ->
	keys(Msg, #{}).

keys(Msg, Opts) when not is_map(Msg) ->
    case hb_ao:normalize_keys(Msg, Opts) of
        NormMsg when is_map(NormMsg) -> keys(NormMsg, Opts);
        _ -> throw(badarg)
    end;
keys(Msg, Opts) ->
    {
        ok,
        lists:filter(
            fun(Key) -> not hb_private:is_private(Key) end,
            hb_maps:keys(Msg, Opts)
        )
    }.

%% @doc Return the value associated with the key as it exists in the message's
%% underlying Erlang map. First check the public keys, then check case-
%% insensitively if the key is a binary.
get(Key, Msg, Opts) -> get(Key, Msg, #{ <<"path">> => <<"get">> }, Opts).
get(Key, Msg, _Msg2, Opts) ->
    case hb_private:is_private(Key) of
        true -> {error, not_found};
        false ->
            case hb_maps:get(Key, Msg, not_found, Opts) of
                not_found -> case_insensitive_get(Key, Msg, Opts);
                Value -> {ok, Value}
            end
    end.

%% @doc Key matching should be case insensitive, following RFC-9110, so we 
%% implement a case-insensitive key lookup rather than delegating to
%% `hb_maps:get/2'. Encode the key to a binary if it is not already.
case_insensitive_get(Key, Msg, Opts) ->
    NormKey = hb_ao:normalize_key(Key),
    NormMsg = hb_ao:normalize_keys(Msg, Opts),
    case hb_maps:get(NormKey, NormMsg, not_found, Opts) of
        not_found -> {error, not_found};
        Value -> {ok, Value}
    end.

%%% Tests

%%% Internal module functionality tests:
get_keys_mod_test() ->
    ?assertEqual([a], hb_maps:keys(#{a => 1}, #{})).

is_private_mod_test() ->
    ?assertEqual(true, hb_private:is_private(<<"private">>)),
    ?assertEqual(true, hb_private:is_private(<<"private.foo">>)),
    ?assertEqual(false, hb_private:is_private(<<"a">>)).

%%% Device functionality tests:

keys_from_device_test() ->
    ?assertEqual({ok, [<<"a">>]}, hb_ao:resolve(#{ <<"a">> => 1 }, keys, #{})).

case_insensitive_get_test() ->
	?assertEqual({ok, 1}, case_insensitive_get(<<"a">>, #{ <<"a">> => 1 }, #{})),
	?assertEqual({ok, 1}, case_insensitive_get(<<"a">>, #{ <<"A">> => 1 }, #{})),
	?assertEqual({ok, 1}, case_insensitive_get(<<"A">>, #{ <<"a">> => 1 }, #{})),
	?assertEqual({ok, 1}, case_insensitive_get(<<"A">>, #{ <<"A">> => 1 }, #{})).

private_keys_are_filtered_test() ->
    ?assertEqual(
        {ok, [<<"a">>]},
        hb_ao:resolve(#{ <<"a">> => 1, <<"private">> => 2 }, keys, #{})
    ),
    ?assertEqual(
        {ok, [<<"a">>]},
        hb_ao:resolve(#{ <<"a">> => 1, <<"priv_foo">> => 4 }, keys, #{})
    ).

cannot_get_private_keys_test() ->
    ?assertEqual(
        {error, not_found},
        hb_ao:resolve(
            #{ <<"a">> => 1, <<"private_key">> => 2 },
            <<"private_key">>,
            #{ hashpath => ignore }
        )
    ).

key_from_device_test() ->
    ?assertEqual({ok, 1}, hb_ao:resolve(#{ <<"a">> => 1 }, <<"a">>, #{})).

remove_test() ->
	Msg = #{ <<"key1">> => <<"Value1">>, <<"key2">> => <<"Value2">> },
	?assertMatch({ok, #{ <<"key2">> := <<"Value2">> }},
		hb_ao:resolve(
            Msg,
            #{ <<"path">> => <<"remove">>, <<"item">> => <<"key1">> },
            #{ hashpath => ignore }
        )
    ),
	?assertMatch({ok, #{}},
		hb_ao:resolve(
            Msg,
            #{ <<"path">> => <<"remove">>, <<"items">> => [<<"key1">>, <<"key2">>] },
            #{ hashpath => ignore }
        )
    ).

set_conflicting_keys_test() ->
	Msg1 = #{ <<"dangerous">> => <<"Value1">> },
	Msg2 = #{ <<"path">> => <<"set">>, <<"dangerous">> => <<"Value2">> },
	?assertMatch({ok, #{ <<"dangerous">> := <<"Value2">> }},
		hb_ao:resolve(Msg1, Msg2, #{})).

unset_with_set_test() ->
	Msg1 = #{ <<"dangerous">> => <<"Value1">> },
	Msg2 = #{ <<"path">> => <<"set">>, <<"dangerous">> => unset },
	?assertMatch({ok, Msg3} when ?IS_EMPTY_MESSAGE(Msg3),
		hb_ao:resolve(Msg1, Msg2, #{ hashpath => ignore })).

deep_unset_test() ->
    Opts = #{ hashpath => ignore },
    Msg1 = #{
        <<"test-key1">> => <<"Value1">>,
        <<"deep">> => #{
            <<"test-key2">> => <<"Value2">>,
            <<"test-key3">> => <<"Value3">>
        }
    },
    Msg2 = hb_ao:set(Msg1, #{ <<"deep/test-key2">> => unset }, Opts),
    ?assertEqual(#{
            <<"test-key1">> => <<"Value1">>,
            <<"deep">> => #{ <<"test-key3">> => <<"Value3">> }
        },
        Msg2
    ),
    Msg3 = hb_ao:set(Msg2, <<"deep/test-key3">>, unset, Opts),
    ?assertEqual(#{
            <<"test-key1">> => <<"Value1">>,
            <<"deep">> => #{}
        },
        Msg3
    ),
    Msg4 = hb_ao:set(Msg3, #{ <<"deep">> => unset }, Opts),
    ?assertEqual(#{ <<"test-key1">> => <<"Value1">> }, Msg4).

set_ignore_undefined_test() ->
	Msg1 = #{ <<"test-key">> => <<"Value1">> },
	Msg2 = #{ <<"path">> => <<"set">>, <<"test-key">> => undefined },
	?assertEqual(#{ <<"test-key">> => <<"Value1">> },
		hb_private:reset(hb_util:ok(set(Msg1, Msg2, #{ hashpath => ignore })))).

verify_test() ->
    Unsigned = #{ <<"a">> => <<"b">> },
    Signed = hb_message:commit(Unsigned, hb:wallet()),
    ?event({signed, Signed}),
    BadSigned = Signed#{ <<"a">> => <<"c">> },
    ?event({bad_signed, BadSigned}),
    ?assertEqual(false, hb_message:verify(BadSigned)),
    ?assertEqual({ok, true},
        hb_ao:resolve(
            #{ <<"device">> => <<"message@1.0">> },
            #{ <<"path">> => <<"verify">>, <<"body">> => Signed },
            #{ hashpath => ignore }
        )
    ),
    % Test that we can verify a message without specifying the device explicitly.
    ?assertEqual({ok, true},
        hb_ao:resolve(
            #{},
            #{ <<"path">> => <<"verify">>, <<"body">> => Signed },
            #{ hashpath => ignore }
        )
    ).<|MERGE_RESOLUTION|>--- conflicted
+++ resolved
@@ -575,13 +575,8 @@
 	KeysToSet =
 		lists:filter(
 			fun(Key) ->
-<<<<<<< HEAD
-				not lists:member(Key, ?DEVICE_KEYS) andalso
+				not lists:member(Key, ?DEVICE_KEYS ++ [<<"set-mode">>]) andalso
 					(hb_maps:get(Key, NewValuesMsg, undefined, Opts) =/= undefined)
-=======
-				not lists:member(Key, ?DEVICE_KEYS ++ [<<"set-mode">>]) andalso
-					(maps:get(Key, NewValuesMsg, undefined) =/= undefined)
->>>>>>> b2743e4a
 			end,
 			NewValuesKeys
 		),
@@ -634,20 +629,12 @@
             },
             Opts
         ),
-<<<<<<< HEAD
-    ?event({setting,
-        {committed_keys, CommittedKeys},
-        {keys_to_set, KeysToSet},
-        {message, Message1}
-    }),
-=======
     ?event(
         {setting,
             {committed_keys, CommittedKeys},
             {keys_to_set, KeysToSet},
             {message, Message1}
         }),
->>>>>>> b2743e4a
     OverwrittenCommittedKeys =
         lists:filtermap(
             fun(Key) ->
@@ -662,20 +649,15 @@
             CommittedKeys
         ),
     ?event({setting, {overwritten_committed_keys, OverwrittenCommittedKeys}}),
-<<<<<<< HEAD
-    % Combine with deep merge
-    Merged = hb_private:set_priv(hb_util:deep_merge(BaseValues, NewValues, Opts), OriginalPriv),
-=======
     % Combine with deep merge or if `set-mode` is `explicit' then just merge.
     Merged =
         hb_private:set_priv(
             case maps:get(<<"set-mode">>, NewValuesMsg, <<"deep">>) of
                 <<"explicit">> -> maps:merge(BaseValues, NewValues);
-                _ -> hb_util:deep_merge(BaseValues, NewValues)
+                _ -> hb_util:deep_merge(BaseValues, NewValues, Opts)
             end,
             OriginalPriv
         ),
->>>>>>> b2743e4a
     case OverwrittenCommittedKeys of
         [] -> {ok, Merged};
         _ ->

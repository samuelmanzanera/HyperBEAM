%%% Hyperbeam's core HTTP request/reply functionality. The functions in this
%%% module generally take a message request from their caller and return a
%%% response in message form, as granted by the peer. This module is mostly
%%% used by hb_client, but can also be used by other modules that need to make
%%% HTTP requests.
-module(hb_http).
-export([start/0]).
-export([get/2, get/3, post/3, post/4, request/4, request/5]).
-export([reply/3, reply/4]).
-export([message_to_status/1, status_code/1, req_to_tabm_singleton/2]).
-include("include/hb.hrl").
-include_lib("eunit/include/eunit.hrl").

start() ->
    httpc:set_options([{max_keep_alive_length, 0}]),
    ok.

%% @doc Gets a URL via HTTP and returns the resulting message in deserialized
%% form.
get(Node, Opts) -> get(Node, <<"/">>, Opts).
get(Node, PathBin, Opts) when is_binary(PathBin) ->
    get(Node, #{ <<"path">> => PathBin }, Opts);
get(Node, Message, Opts) ->
    request(
        <<"GET">>,
        Node,
        hb_converge:get(<<"path">>, Message, <<"/">>, Opts),
        Message,
        Opts
    ).

%% @doc Posts a message to a URL on a remote peer via HTTP. Returns the
%% resulting message in deserialized form.
post(Node, Message, Opts) ->
    post(Node,
        hb_converge:get(
            <<"path">>,
            Message,
            <<"/">>,
            Opts#{ topic => converge_internal }
        ),
        Message,
        Opts
    ).
post(Node, Path, Message, Opts) ->
    case request(<<"POST">>, Node, Path, Message, Opts) of
        {ok, Res} ->
            ?event(http, {post_response, Res}),
            {ok, Res};
        Error -> Error
    end.

%% @doc Posts a binary to a URL on a remote peer via HTTP, returning the raw
%% binary body.
request(Method, Peer, Path, Opts) ->
    request(Method, Peer, Path, #{}, Opts).
request(Method, Config, Path, Message, Opts) when is_map(Config) ->
    multirequest(Config, Method, Path, Message, Opts);
request(Method, Peer, Path, RawMessage, Opts) ->
    Req =
        prepare_request(
            hb_opts:get(format, http, Opts),
            Method,
            Peer,
            Path,
            RawMessage,
            Opts
        ),
    case ar_http:req(Req, Opts) of
        {ok, Status, Headers, Body} when Status >= 200, Status < 300 ->
            ?event(
                {
                    http_rcvd,
                    {req, Req},
                    {response,
                        #{
                            status => Status,
                            headers => Headers,
                            body => Body
                        }
                    }
                }
            ),
            HeaderMap = maps:from_list(Headers),
            NormHeaderMap = hb_converge:normalize_keys(HeaderMap),
            {
                case Status of
                    201 -> created;
                    _ -> ok
                end,
                case maps:get(<<"content-type">>, NormHeaderMap, undefined) of
                    <<"application/x-ans-104">> ->
                        ar_bundles:deserialize(Body);
                    _ ->
                        hb_message:convert(
                            #{
                                <<"headers">> => HeaderMap,
                                <<"body">> => Body
                            },
                            converge,
                            http,
                            Opts
                        )
                end
            };
        {ok, Status, _Headers, Body} when Status == 400 ->
            ?event(
                {http_got_client_error,
                    {req, Req},
                    {response, #{status => Status, body => Body}}
                }),
            {error, Body};
        {ok, Status, _Headers, Body} when Status > 400 ->
            ?event(
                {http_got_server_error,
                    {req, Req},
                    {response, #{status => Status, body => Body}}
                }
            ),
            {unavailable, Body};
        Response ->
            ?event(
                {http_error,
                    {req, Req},
                    {response, Response}
                }
            ),
            Response
    end.

%% @doc Turn a set of request arguments into a request message, formatted in the
%% preferred format.
prepare_request(Format, Method, Peer, Path, RawMessage, Opts) ->
    Message = hb_converge:normalize_keys(RawMessage),
    BinPeer = if is_binary(Peer) -> Peer; true -> list_to_binary(Peer) end,
    BinPath = hb_path:normalize(hb_path:to_binary(Path)),
    ReqBase = #{ peer => BinPeer, path => BinPath, method => Method },
    case Format of
        http ->
            #{ <<"headers">> := Headers, <<"body">> := Body } = hb_message:convert(Message, http, Opts),
            maps:merge(ReqBase, #{ headers => Headers, body => Body });
        ans104 ->
            ReqBase#{
                headers => [{<<"content-type">>, <<"application/x-ans-104">>}],
                body => ar_bundles:serialize(hb_message:convert(Message, tx, #{}))
            }
    end.

%% @doc Dispatch the same HTTP request to many nodes. Can be configured to
%% await responses from all nodes or just one, and to halt all requests after
%% after it has received the required number of responses, or to leave all
%% requests running until they have all completed. Default: Race for first
%% response.
%%
%% Expects a config message of the following form:
%%      /Nodes/1..n: Hostname | #{ hostname => Hostname, address => Address }
%%      /Responses: Number of responses to gather
%%      /Stop-After: Should we stop after the required number of responses?
%%      /Parallel: Should we run the requests in parallel?
multirequest(Config, Method, Path, Message, Opts) ->
    Nodes = hb_converge:get(<<"peers">>, Config, #{}, Opts),
    Responses = hb_converge:get(<<"responses">>, Config, 1, Opts),
    StopAfter = hb_converge:get(<<"stop-after">>, Config, true, Opts),
    case hb_converge:get(<<"parallel">>, Config, false, Opts) of
        false ->
            serial_multirequest(
                Nodes, Responses, Method, Path, Message, Opts);
        true ->
            parallel_multirequest(
                Nodes, Responses, StopAfter, Method, Path, Message, Opts)
    end.

serial_multirequest(_Nodes, 0, _Method, _Path, _Message, _Opts) -> [];
serial_multirequest([Node | Nodes], Remaining, Method, Path, Message, Opts) ->
    case request(Method, Node, Path, Message, Opts) of
        {Status, Res} when Status == ok; Status == error ->
            [
                {Status, Res}
            |
                serial_multirequest(Nodes, Remaining - 1, Method, Path, Message, Opts)
            ];
        _ ->
            serial_multirequest(Nodes, Remaining, Method, Path, Message, Opts)
    end.

%% @doc Dispatch the same HTTP request to many nodes in parallel.
parallel_multirequest(Nodes, Responses, StopAfter, Method, Path, Message, Opts) ->
    Ref = make_ref(),
    Parent = self(),
    Procs = lists:map(
        fun(Node) ->
            spawn(
                fun() ->
                    Res = request(Method, Node, Path, Message, Opts),
                    receive no_reply -> stopping
                    after 0 -> Parent ! {Ref, self(), Res}
                    end
                end
            )
        end,
        Nodes
    ),
    parallel_responses([], Procs, Ref, Responses, StopAfter, Opts).

%% @doc Collect the necessary number of responses, and stop workers if
%% configured to do so.
parallel_responses(Res, Procs, Ref, 0, false, _Opts) ->
    lists:foreach(fun(P) -> P ! no_reply end, Procs),
    empty_inbox(Ref),
    {ok, Res};
parallel_responses(Res, Procs, Ref, 0, true, _Opts) ->
    lists:foreach(fun(P) -> exit(P, kill) end, Procs),
    empty_inbox(Ref),
    Res;
parallel_responses(Res, Procs, Ref, Awaiting, StopAfter, Opts) ->
    receive
        {Ref, Pid, {Status, NewRes}} when Status == ok; Status == error ->
            parallel_responses(
                [NewRes | Res],
                lists:delete(Pid, Procs),
                Ref,
                Awaiting - 1,
                StopAfter,
                Opts
            );
        {Ref, Pid, _} ->
            parallel_responses(
                Res,
                lists:delete(Pid, Procs),
                Ref,
                Awaiting,
                StopAfter,
                Opts
            )
    end.

%% @doc Empty the inbox of the current process for all messages with the given
%% reference.
empty_inbox(Ref) ->
    receive
        {Ref, _} -> empty_inbox(Ref)
    after 0 -> ok
    end.

%% @doc Reply to the client's HTTP request with a message.
reply(Req, Message, Opts) ->
    reply(Req, message_to_status(Message), Message, Opts).
reply(Req, Status, RawMessage, Opts) ->
    Message = hb_converge:normalize_keys(RawMessage),
    {ok, #{ <<"headers">> := EncodedHeaders, <<"body">> := EncodedBody}} =
        prepare_reply(Message, Opts),
    ?event(http,
        {replying,
            {status, Status},
            {path, maps:get(<<"path">>, Req, undefined_path)},
            {raw_message, RawMessage},
            {enc_headers, EncodedHeaders},
            {enc_body, EncodedBody}
        }
    ),
    Req2 = cowboy_req:stream_reply(Status, maps:from_list(EncodedHeaders), Req),
    Req3 = cowboy_req:stream_body(EncodedBody, nofin, Req2),
    {ok, Req3, no_state}.

%% @doc Generate the headers and body for a HTTP response message.
prepare_reply(Message, Opts) ->
    case hb_opts:get(format, http, Opts) of
        http ->
            {ok,
                hb_message:convert(
                    Message,
                    http,
                    converge,
                    #{ topic => converge_internal }
                )
            };
        ans104 ->
            {ok,
                #{
                    <<"headers">> =>
                        [
                            {<<"content-type">>, <<"application/octet-stream">>}
                        ],
                    <<"body">> =>
                        ar_bundles:serialize(hb_message:convert(Message, tx, Opts))
                }
            }
    end.

%% @doc Get the HTTP status code from a transaction (if it exists).
message_to_status(Item) ->
    case dev_message:get(<<"status">>, Item) of
        {ok, RawStatus} ->
            case is_integer(RawStatus) of
                true -> RawStatus;
                false -> binary_to_integer(RawStatus)
            end;
        _ -> 200
    end.

%% @doc Convert an HTTP status code to an atom.
status_code(ok) -> 200;
status_code(error) -> 400;
status_code(created) -> 201;
status_code(unavailable) -> 503;
status_code(Status) -> Status.

%% @doc Convert a cowboy request to a normalized message.
req_to_tabm_singleton(Req, Opts) ->
    case cowboy_req:header(<<"content-type">>, Req) of
        <<"application/x-ans-104">> ->
            {ok, Body} = read_body(Req),
            hb_message:convert(ar_bundles:deserialize(Body), tabm, tx, Opts);
        _ ->
            http_sig_to_tabm_singleton(Req, Opts)
    end.

http_sig_to_tabm_singleton(Req = #{ headers := RawHeaders }, _Opts) ->
    {ok, Body} = read_body(Req),
    Headers =
        RawHeaders#{
            <<"path">> =>
                iolist_to_binary(
                    cowboy_req:uri(
                        Req,
                        #{
                            host => undefined,
                            port => undefined,
                            scheme => undefined
                        }
                    )
                ),
            <<"method">> => cowboy_req:method(Req)
        },
    HTTPEncoded =
        #{
            <<"headers">> =>
                maps:to_list(maps:without([<<"content-length">>], Headers)),
            <<"body">> => Body
        },
    hb_codec_http:from(HTTPEncoded).

%% @doc Helper to grab the full body of a HTTP request, even if it's chunked.
read_body(Req) -> read_body(Req, <<>>).
read_body(Req0, Acc) ->
    case cowboy_req:read_body(Req0) of
        {ok, Data, _Req} -> {ok, << Acc/binary, Data/binary >>};
        {more, Data, Req} -> read_body(Req, << Acc/binary, Data/binary >>)
    end.

%%% Tests

simple_converge_resolve_test() ->
    URL = hb_http_server:start_test_node(),
    TestMsg = #{ <<"path">> => <<"/key1">>, <<"key1">> => <<"Value1">> },
    {ok, Res} = post(URL, TestMsg, #{}),
    ?assertEqual(<<"Value1">>, hb_converge:get(<<"body">>, Res, #{})).

nested_converge_resolve_test() ->
    URL = hb_http_server:start_test_node(),
    {ok, Res} =
        post(
            URL,
            #{
                <<"path">> => <<"/key1/key2/key3">>,
                <<"key1">> =>
                    #{<<"key2">> =>
                        #{
                            <<"key3">> => <<"Value2">>
                        }
                    }
            },
            #{}
        ),
    ?assertEqual(<<"Value2">>, hb_converge:get(<<"body">>, Res, #{})).

wasm_compute_request(ImageFile, Func, Params) ->
    wasm_compute_request(ImageFile, Func, Params, <<"">>).
wasm_compute_request(ImageFile, Func, Params, ResultPath) ->
    {ok, Bin} = file:read_file(ImageFile),
    #{
        <<"path">> => <<"/init/compute/results", ResultPath/binary>>,
        <<"device">> => <<"WASM-64@1.0">>,
        <<"wasm-function">> => Func,
        <<"wasm-params">> => Params,
        <<"body">> => Bin
    }.

run_wasm_unsigned_test() ->
    Node = hb_http_server:start_test_node(#{force_signed => false}),
    Msg = wasm_compute_request(<<"test/test-64.wasm">>, <<"fac">>, [3.0]),
    {ok, Res} = post(Node, Msg, #{}),
<<<<<<< HEAD
    ?assertEqual([6.0], hb_converge:get(<<"output">>, Res, #{})).
=======
    ?assertEqual(6.0, hb_converge:get(<<"output/1">>, Res, #{})).
>>>>>>> 416c770b

run_wasm_signed_test() ->
    URL = hb_http_server:start_test_node(#{force_signed => true}),
    Msg = wasm_compute_request(<<"test/test-64.wasm">>, <<"fac">>, [3.0], <<"/output/1">>),
    {ok, Res} = post(URL, Msg, #{}),
    ?assertEqual(6.0, hb_converge:get(<<"output/1">>, Res, #{})).

get_deep_unsigned_wasm_state_test() ->
    URL = hb_http_server:start_test_node(#{force_signed => false}),
    Msg = wasm_compute_request(
        <<"test/test-64.wasm">>, <<"fac">>, [3.0], <<"">>),
    {ok, Res} = post(URL, Msg, #{}),
    ?assertEqual(6.0, hb_converge:get(<<"/results/output/1">>, Res, #{})).

get_deep_signed_wasm_state_test() ->
    URL = hb_http_server:start_test_node(#{force_signed => true}),
    Msg = wasm_compute_request(
        <<"test/test-64.wasm">>, <<"fac">>, [3.0], <<"/results/output">>),
    {ok, Res} = post(URL, Msg, #{}),
    ?assertEqual(6.0, hb_converge:get(<<"1">>, Res, #{})).


% http_scheduling_test() ->
%     % We need the rocksdb backend to run for hb_cache module to work
%     application:ensure_all_started(hb),
%     pg:start(pg),
%     <<I1:32/unsigned-integer, I2:32/unsigned-integer, I3:32/unsigned-integer>>
%         = crypto:strong_rand_bytes(12),
%     rand:seed(exsplus, {I1, I2, I3}),
%     URL = hb_http_server:start_test_node(#{force_signed => true}),
%     Msg1 = dev_scheduler:test_process(),
%     Proc = hb_converge:get(process, Msg1, #{ hashpath => ignore }),
%     ProcID = hb_util:id(Proc),
%     {ok, Res} =
%         hb_converge:resolve(
%             Msg1,
%             #{
%                 <<"path">> => <<"append">>,
%                 <<"method">> => <<"POST">>,
%                 <<"message">> => Proc
%             },
%             #{}
%         ),
%     MsgX = #{
%         <<"device">> => <<"Scheduler@1.0">>,
%         <<"path">> => <<"append">>,
%         <<"process">> => Proc,
%         <<"message">> =>
%             #{
%                 <<"target">> => ProcID,
%                 <<"type">> => <<"message">>,
%                 <<"test-val">> => 1
%             }
%     },
%     Res = post(URL, MsgX),
%     ?event(http, {post_result, Res}),
%     Msg3 = #{
%         <<"path">> => <<"slot">>,
%         <<"method">> => <<"GET">>,
%         <<"process">> => ProcID
%     },
%     SlotRes = post(URL, Msg3),
%     ?event(http, {slot_result, SlotRes}).<|MERGE_RESOLUTION|>--- conflicted
+++ resolved
@@ -390,15 +390,11 @@
     Node = hb_http_server:start_test_node(#{force_signed => false}),
     Msg = wasm_compute_request(<<"test/test-64.wasm">>, <<"fac">>, [3.0]),
     {ok, Res} = post(Node, Msg, #{}),
-<<<<<<< HEAD
-    ?assertEqual([6.0], hb_converge:get(<<"output">>, Res, #{})).
-=======
     ?assertEqual(6.0, hb_converge:get(<<"output/1">>, Res, #{})).
->>>>>>> 416c770b
 
 run_wasm_signed_test() ->
     URL = hb_http_server:start_test_node(#{force_signed => true}),
-    Msg = wasm_compute_request(<<"test/test-64.wasm">>, <<"fac">>, [3.0], <<"/output/1">>),
+    Msg = wasm_compute_request(<<"test/test-64.wasm">>, <<"fac">>, [3.0], <<"">>),
     {ok, Res} = post(URL, Msg, #{}),
     ?assertEqual(6.0, hb_converge:get(<<"output/1">>, Res, #{})).
 
@@ -407,12 +403,12 @@
     Msg = wasm_compute_request(
         <<"test/test-64.wasm">>, <<"fac">>, [3.0], <<"">>),
     {ok, Res} = post(URL, Msg, #{}),
-    ?assertEqual(6.0, hb_converge:get(<<"/results/output/1">>, Res, #{})).
+    ?assertEqual(6.0, hb_converge:get(<<"/output/1">>, Res, #{})).
 
 get_deep_signed_wasm_state_test() ->
     URL = hb_http_server:start_test_node(#{force_signed => true}),
     Msg = wasm_compute_request(
-        <<"test/test-64.wasm">>, <<"fac">>, [3.0], <<"/results/output">>),
+        <<"test/test-64.wasm">>, <<"fac">>, [3.0], <<"/output">>),
     {ok, Res} = post(URL, Msg, #{}),
     ?assertEqual(6.0, hb_converge:get(<<"1">>, Res, #{})).
 

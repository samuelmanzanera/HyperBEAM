--- conflicted
+++ resolved
@@ -1,11 +1,8 @@
 %%% @doc A device that calls a Lua script upon a request and returns the result.
 -module(dev_lua).
 -export([info/1, init/3, snapshot/3, normalize/3, functions/3]).
-<<<<<<< HEAD
 %%% Public Utilities
 -export([encode/1, decode/1]).
-=======
->>>>>>> c1275c6a
 -include("include/hb.hrl").
 -include_lib("eunit/include/eunit.hrl").
 %%% The set of functions that will be sandboxed by default if `sandbox` is set 
@@ -205,114 +202,6 @@
     {ok, NextState} = luerl:set_table_keys_dec(Path, <<"sandboxed">>, State),
     sandbox(NextState, Rest, Opts).
 
-<<<<<<< HEAD
-=======
-%% @doc Add a HTTP-style AO-Core resolution function to the Lua environment.
-%% Optionally, limit the devices that the environment can make use of.
-add_ao_core_resolver(Base, State, Opts) ->
-    % Calculate and set the new `preloaded_devices' option.
-    AllDevs = hb_opts:get(preloaded_devices, Opts),
-    DevSandboxDef =
-        hb_ao:get(
-            <<"device-sandbox">>,
-            {as, <<"message@1.0">>, Base},
-            false,
-            Opts
-        ),
-    AdmissibleDevs =
-        case DevSandboxDef of
-            false -> AllDevs;
-            DevNames ->
-                lists:map(
-                    fun(Name) ->
-                        [Dev] =
-                            lists:filter(
-                                fun(X) ->
-                                    hb_ao:get(<<"name">>, X, Opts) == Name
-                                end,
-                                AllDevs
-                            ),
-                        Dev
-                    end,
-                    hb_util:message_to_ordered_list(DevNames)
-                )
-        end,
-    ?event({adding_ao_core_resolver, {devs, AdmissibleDevs}}),
-    ExecOpts = Opts#{ preloaded_devices => AdmissibleDevs },
-    % Initialize the AO-Core resolver.
-    BaseAOTable =
-        case luerl:get_table_keys_dec([ao], State) of
-            {ok, nil, _} ->
-                ?event(no_ao_table),
-                #{};
-            {ok, ExistingTable, _} ->
-                ?event({existing_ao_table, ExistingTable}),
-                decode(ExistingTable)
-        end,
-    ?event({base_ao_table, BaseAOTable}),
-    {ok, State2} =
-        luerl:set_table_keys_dec(
-            [ao],
-            encode(BaseAOTable),
-            State
-        ),
-    % Add the AO-Core resolver to the base AO table.
-    {ok, State3} = 
-        luerl:set_table_keys_dec(
-            [ao, resolve],
-            fun([EncodedMsg], ExecState) ->
-                AOMsg = decode(luerl:decode(EncodedMsg, ExecState)),
-                ?event({ao_core_resolver, {msg, AOMsg}}),
-                ParsedMsgs = hb_singleton:from(AOMsg),
-                ?event({parsed_msgs_to_resolve, ParsedMsgs}),
-                try hb_ao:resolve_many(ParsedMsgs, ExecOpts) of
-                    {Status, Res} ->
-                        ?event({resolved_msgs, {status, Status}, {res, Res}}),
-                        {[hb_util:bin(Status), encode(Res)], ExecState}
-                catch
-                    Error ->
-                        ?event(error, {ao_core_resolver_error, Error}),
-                        {[<<"error">>, Error], ExecState}
-                end
-            end,
-            State2
-        ),
-    % Add the `event' function to the Lua environment.
-    {ok, State4} =
-        luerl:set_table_keys_dec(
-            [ao, event],
-            fun SendEvent([EncodedEvent], ExecState) ->
-                    SendEvent([<<"lua_event">>, EncodedEvent], ExecState);
-                SendEvent([RawGroup, EncodedEvent], ExecState) ->
-                    Group =
-                        try decode(RawGroup)
-                        catch
-                            error:_ ->
-                                ?event(lua_error,
-                                    {group_decode_failed, {group, RawGroup}}
-                                ),
-                                lua_event
-                        end,
-                    Event =
-                        try decode(luerl:decode(EncodedEvent, ExecState))
-                        catch
-                            error:Reason ->
-                                ?event(lua_error,
-                                    {event_decode_failed,
-                                        {reason, Reason},
-                                        {event, EncodedEvent}
-                                    }
-                                ),
-                                #{<<"error">> => Reason}
-                        end,
-                    ?event(Group, {Group, Event}, Opts),
-                    {[<<"ok">>], ExecState}
-            end,
-            State3
-        ),
-    {ok, State4}.
-
->>>>>>> c1275c6a
 %% @doc Call the Lua script with the given arguments.
 compute(Key, RawBase, Req, Opts) ->
     ?event(debug_lua, compute_called),
@@ -350,7 +239,6 @@
         ),
     ?event(debug_lua, parameters_found),
     % Call the VM function with the given arguments.
-<<<<<<< HEAD
     ?event(debug_lua,
         {calling_lua_func,
             {function, Function},
@@ -368,15 +256,6 @@
             error:Reason ->
                 {error, Reason}
         end,
-=======
-    ?event(debug_lua, {calling_lua_func, {function, Function}, {args, Params}, {req, Req}}),
-    process_response(
-        luerl:call_function_dec(
-            [Function],
-            encode(Params),
-            State
-        ),
->>>>>>> c1275c6a
         OldPriv
     ).
 
@@ -395,25 +274,18 @@
 process_response({ok, [Status, BareResult], _NewState}, _Priv) ->
     {hb_util:atom(Status), BareResult};
 process_response({lua_error, Error, State}, _Priv) ->
-<<<<<<< HEAD
     % An error occurred while calling the Lua function. Parse the stack trace
     % and return it.
-=======
->>>>>>> c1275c6a
     StackTrace = decode_stacktrace(luerl:get_stacktrace(State), State),
     ?event(lua_error, {lua_error, Error, {stacktrace, StackTrace}}),
     {error, #{
         <<"status">> => 500,
         <<"body">> => Error,
         <<"trace">> => hb_ao:normalize_keys(StackTrace)
-<<<<<<< HEAD
     }};
 process_response({error, Reason}, _Priv) ->
     % An Erlang error occurred while calling the Lua function. Return it.
     {error, Reason}.
-=======
-    }}.
->>>>>>> c1275c6a
 
 %% @doc Snapshot the Lua state from a live computation. Normalizes its `priv'
 %% state element, then serializes the state to a binary.
@@ -487,18 +359,14 @@
     DecodedParams = decode_params(ParamRefs, State0),
     %% Pull out the line number
     Line = proplists:get_value(line, FileInfo),
-<<<<<<< HEAD
     File = proplists:get_value(file, FileInfo, undefined),
     ?event(debug_lua_stack, {stack_file, FileInfo}),
-=======
->>>>>>> c1275c6a
     %% Build our message‐map
     Entry = #{
         <<"function">>   => FuncBin,
         <<"parameters">> => hb_util:list_to_numbered_map(DecodedParams)
     },
     MaybeLine =
-<<<<<<< HEAD
         if is_binary(File) andalso is_integer(Line) ->
             #{
                 <<"line">> =>
@@ -508,10 +376,6 @@
             };
         is_integer(Line) ->
             #{ <<"line">> => Line };
-=======
-        if is_binary(FuncBin) andalso is_integer(Line) ->
-            #{<<"line">> => Line};
->>>>>>> c1275c6a
         true ->
             #{}
         end,
@@ -537,7 +401,6 @@
     },
     ?assertEqual(2, hb_ao:get(<<"assoctable/b">>, Base, #{})).
 
-<<<<<<< HEAD
 
 multiple_scripts_test() ->
     {ok, Script} = file:read_file("test/test.lua"),
@@ -566,20 +429,14 @@
     ?assertEqual(2, hb_ao:get(<<"assoctable/b">>, Base, #{})),
     ?assertEqual(4, hb_ao:get(<<"test_second_script">>, Base, #{})).
 
-=======
->>>>>>> c1275c6a
 error_response_test() ->
     {ok, Script} = file:read_file("test/test.lua"),
     Base = #{
         <<"device">> => <<"lua@5.3a">>,
-<<<<<<< HEAD
         <<"script">> => #{
             <<"content-type">> => <<"application/lua">>,
             <<"body">> => Script
         },
-=======
-        <<"script">> => Script,
->>>>>>> c1275c6a
         <<"parameters">> => []
     },
     ?assertEqual(
@@ -838,24 +695,15 @@
                     #{
                         <<"target">> => ProcID,
                         <<"type">> => <<"Message">>,
-<<<<<<< HEAD
                         <<"body">> => #{
                             <<"content-type">> => <<"application/lua">>,
                             <<"body">> =>
-=======
-                        <<"data">> =>
-                            <<
->>>>>>> c1275c6a
                                 """
                                 Count = 0
                                 function add() Send({Target = 'Foo', Data = 'Bar' });
                                 Count = Count + 1 end\n add()\n return Count
                                 """
-<<<<<<< HEAD
                         },
-=======
-                            >>,
->>>>>>> c1275c6a
                         <<"random-seed">> => rand:uniform(1337),
                         <<"action">> => <<"Eval">>
                     },

--- conflicted
+++ resolved
@@ -241,37 +241,21 @@
     % Resolve all hyperstate links
     ResolvedParams = hb_cache:ensure_all_loaded(Params),
     % Call the VM function with the given arguments.
-<<<<<<< HEAD
-    ?event(debug_lua,
+    ?event(lua,
         {calling_lua_func,
             {function, Function},
             {args, ResolvedParams},
-=======
-    ?event(lua,
-        {calling_lua_func,
-            {function, Function},
-            {args, Params},
->>>>>>> be294d08
             {req, Req}
         }
     ),
     process_response(
         try luerl:call_function_dec(
             [Function],
-<<<<<<< HEAD
             encode(ResolvedParams),
             State
         )
         catch
-            error:Reason ->
-                {error, Reason}
-=======
-            encode(Params),
-            State
-        )
-        catch
             _:Reason:Stacktrace -> {error, Reason, Stacktrace}
->>>>>>> be294d08
         end,
         OldPriv
     ).
@@ -280,21 +264,6 @@
 %% HyperBEAM response format.
 process_response({ok, [Result], NewState}, Priv) ->
     process_response({ok, [<<"ok">>, Result], NewState}, Priv);
-<<<<<<< HEAD
-process_response({ok, [Status, MsgResult], NewState}, Priv) when is_list(MsgResult) ->
-    % If the result is a Lua list (an AO-Core message), decode it and the
-    % previous `priv' element back into it.
-    {hb_util:atom(Status), (decode(MsgResult))#{
-        <<"priv">> => Priv#{
-            <<"state">> => NewState
-        }
-    }};
-process_response({ok, [Status, BareResult], _NewState}, _Priv) ->
-    {hb_util:atom(Status), BareResult};
-process_response({lua_error, Error, State}, _Priv) ->
-    % An error occurred while calling the Lua function. Parse the stack trace
-    % and return it.
-=======
 process_response({ok, [Status, MsgResult], NewState}, Priv) ->
     % If the result is a HyperBEAM device return (`{Status, Msg}'), decode it 
     % and add the previous `priv' element back into the resulting message.
@@ -311,7 +280,6 @@
     % An error occurred while calling the Lua function. Parse the stack trace
     % and return it.
     Error = try decode(luerl:decode(RawError, State)) catch _:_ -> RawError end,
->>>>>>> be294d08
     StackTrace = decode_stacktrace(luerl:get_stacktrace(State), State),
     ?event(lua_error, {lua_error, Error, {stacktrace, StackTrace}}),
     {error, #{
@@ -319,11 +287,6 @@
         <<"body">> => Error,
         <<"trace">> => hb_ao:normalize_keys(StackTrace)
     }};
-<<<<<<< HEAD
-process_response({error, Reason}, _Priv) ->
-    % An Erlang error occurred while calling the Lua function. Return it.
-    {error, Reason}.
-=======
 process_response({error, Reason, Trace}, _Priv) ->
     % An Erlang error occurred while calling the Lua function. Return it.
     ?event(lua_error, {trace, Trace}),
@@ -336,7 +299,6 @@
             << "Erlang error while running Lua: ", ReasonBin/binary >>,
         <<"trace">> => TraceBin
     }}.
->>>>>>> be294d08
 
 %% @doc Snapshot the Lua state from a live computation. Normalizes its `priv'
 %% state element, then serializes the state to a binary.
@@ -682,11 +644,7 @@
                     <<"data">> => <<"1 + 1">>,
                     <<"random-seed">> => rand:uniform(1337),
                     <<"action">> => <<"Eval">>,
-<<<<<<< HEAD
-                    <<"from-process">> => "x1234"
-=======
                     <<"from-process">> => <<"1234">>
->>>>>>> be294d08
 
         }, GuestWallet)
       }, GuestWallet
@@ -774,13 +732,7 @@
                         <<"type">> => <<"Message">>,
                         <<"body">> => #{
                             <<"content-type">> => <<"application/lua">>,
-<<<<<<< HEAD
-                            % <<"body">> => <<"1">>
-                            <<"body">> => <<"Count = 0; function add() Send({Target = 'Foo', Data = 'Bar' }); Count = Count + 1 end\n add()\n return Count">>
-                            
-=======
                             <<"body">> => list_to_binary(Code) 
->>>>>>> be294d08
                         },
                         <<"random-seed">> => rand:uniform(1337),
                         <<"action">> => <<"Eval">>

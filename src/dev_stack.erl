--- conflicted
+++ resolved
@@ -1,10 +1,3 @@
-<<<<<<< HEAD
-=======
--module(dev_stack).
--export([info/1]).
--include_lib("eunit/include/eunit.hrl").
-
->>>>>>> cf104b8e
 %%% @doc A device that contains a stack of other devices, which it runs
 %%% upon input messages in the order of their keys. A stack maintains and passes
 %%% forward a state (expressed as a message) as it progresses through devices,

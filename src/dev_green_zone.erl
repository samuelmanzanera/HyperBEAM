--- conflicted
+++ resolved
@@ -411,19 +411,17 @@
                     % Ensure that the response is from the expected peer, avoiding
                     % the risk of a man-in-the-middle attack.
                     Signers = hb_message:signers(Resp, Opts),
-<<<<<<< HEAD
+					?event(green_zone, {join, signers, Signers}),
+					IsVerified = hb_message:verify(Resp, Signers, Opts),
+					?event(green_zone, {join, verify, IsVerified}),
+					IsPeerSigner = lists:member(PeerID, Signers),
+					?event(green_zone, {join, peer_is_signer, IsPeerSigner, PeerID}),	
+                    Signers = hb_message:signers(Resp, Opts),
                     ?event(green_zone, {join, signers, Signers}),
                     IsVerified = hb_message:verify(Resp, Signers, Opts),
                     ?event(green_zone, {join, verify, IsVerified}),
                     IsPeerSigner = lists:member(PeerID, Signers),
                     ?event(green_zone, {join, peer_is_signer, IsPeerSigner, PeerID}),	
-=======
-					?event(green_zone, {join, signers, Signers}),
-					IsVerified = hb_message:verify(Resp, Signers, Opts),
-					?event(green_zone, {join, verify, IsVerified}),
-					IsPeerSigner = lists:member(PeerID, Signers),
-					?event(green_zone, {join, peer_is_signer, IsPeerSigner, PeerID}),	
->>>>>>> b0ddc3dd
                     case IsPeerSigner andalso IsVerified of
                         false ->
                             % The response is not from the expected peer.
@@ -515,7 +513,6 @@
                     <<"/~meta@1.0/info/green_zone_required_opts">>,
                     InitOpts
                 ),
-<<<<<<< HEAD
             % Ensure the response is okay.
             ?event({req_opts_get_result, RequiredConfigRes}),
             case RequiredConfigRes of
@@ -555,36 +552,6 @@
                             hb_http_server:set_opts(NodeMessage, InitOpts)
                     end
             end
-=======
-			% Ensure the response is okay.
-			?event({req_opts_get_result, RequiredConfigRes}),
-			case RequiredConfigRes of
-				{error, Reason} ->
-					% Log the error and return the initial options.
-					?event(green_zone, {join_error, get_req_opts_failed, Reason}),
-					{error, <<"Could not get required config from peer.">>};
-				{ok, RequiredConfig} ->
-					% Print the required config response.
-					Signers = hb_message:signers(RequiredConfig, InitOpts),
-					?event(green_zone, {req_conf_signers, {explicit, Signers}}),
-					% Extract and log the verification steps
-					IsVerified = hb_message:verify(RequiredConfig, Signers, InitOpts),
-					?event(green_zone, {req_opts, {verified, IsVerified}, {signers, Signers}}),
-					% Combined check
-					case lists:member(PeerID, Signers) andalso IsVerified of
-						false ->
-							% The response is not from the expected peer.
-							{error, <<"Peer gave invalid signature for required config.">>};
-						true ->
-							% Generate the node message that should be set prior to 
-							% joining a green zone.
-							NodeMessage =
-								calculate_node_message(RequiredConfig, Req, AdoptConfig),
-							% Adopt the node message.
-							dev_meta:adopt_node_message(NodeMessage, InitOpts)
-					end
-			end
->>>>>>> b0ddc3dd
     end.
 
 %% @doc Generate the node message that should be set prior to joining 
@@ -708,7 +675,6 @@
 %% @returns true if the peer's configuration is valid, false otherwise
 -spec validate_peer_opts(Req :: map(), Opts :: map()) -> boolean().
 validate_peer_opts(Req, Opts) ->
-<<<<<<< HEAD
     ?event(green_zone, {validate_peer_opts, start, Req}),
     % Get the required config from the local node's configuration.
     RequiredConfig =
@@ -766,65 +732,6 @@
             end;
         false -> {error, not_a_list}
     end.
-=======
-	?event(green_zone, {validate_peer_opts, start, Req}),
-	% Get the required config from the local node's configuration.
-	RequiredConfig =
-		hb_ao:normalize_keys(
-			hb_opts:get(green_zone_required_opts, #{}, Opts),
-			Opts
-		),
-	?event(green_zone, {validate_peer_opts, required_config, RequiredConfig}),
-	
-	PeerOpts =
-		hb_ao:normalize_keys(
-			hb_ao:get(<<"node-message">>, Req, undefined, Opts),
-			Opts
-		),
-	?event(green_zone, {validate_peer_opts, peer_opts, PeerOpts}),
-	
-	% Add the required config itself to the required options of the peer. This
-	% enforces that the new peer will also enforce the required config on peers
-	% that join them.
-	FullRequiredOpts = RequiredConfig#{
-		green_zone_required_opts => RequiredConfig
-	},
-	?event(green_zone, {validate_peer_opts, full_required_opts, FullRequiredOpts}),
-	
-	% Debug: Check if PeerOpts is a map
-	?event(green_zone, {validate_peer_opts, is_map_peer_opts, is_map(PeerOpts)}),
-	
-	% Debug: Get node_history safely
-	NodeHistory = hb_ao:get(<<"node_history">>, PeerOpts, [], Opts),
-	?event(green_zone, {validate_peer_opts, node_history, NodeHistory}),
-	
-	% Debug: Check length of node_history
-	HistoryCheck = case is_list(NodeHistory) of
-		true -> length(NodeHistory) =< 1;
-		false -> {error, not_a_list}
-	end,
-	?event(green_zone, {validate_peer_opts, history_check, HistoryCheck}),
-	
-	% Debug: Try the match check separately
-	MatchCheck =
-        try
-            Result =
-                hb_message:match(PeerOpts, FullRequiredOpts, only_present)
-                    == true,
-            ?event(green_zone, {validate_peer_opts, match_check, Result}),
-            Result
-        catch
-            Error:Reason:Stacktrace ->
-                ?event(green_zone, {validate_peer_opts, match_error, {Error, Reason, Stacktrace}}),
-                false
-        end,
-	
-	% Final result
-	FinalResult = MatchCheck andalso (HistoryCheck =:= true),
-	?event(green_zone, {validate_peer_opts, final_result, FinalResult}),
-	FinalResult.
-	
->>>>>>> b0ddc3dd
 
 %% @doc Adds a node to the trusted nodes list with its commitment report.
 %%
@@ -843,7 +750,6 @@
     Report :: map(),
     RequesterPubKey :: term(), Opts :: map()) -> ok.
 add_trusted_node(NodeAddr, Report, RequesterPubKey, Opts) ->
-<<<<<<< HEAD
     % Retrieve the current trusted nodes map.
     TrustedNodes = hb_opts:get(trusted_nodes, #{}, Opts),
     % Add the joining node's details to the trusted nodes.
@@ -855,19 +761,6 @@
     ok = hb_http_server:set_opts(Opts#{
         trusted_nodes => UpdatedTrustedNodes
     }).
-=======
-	% Retrieve the current trusted nodes map.
-	TrustedNodes = hb_opts:get(trusted_nodes, #{}, Opts),
-	% Add the joining node's details to the trusted nodes.
-	UpdatedTrustedNodes = hb_maps:put(NodeAddr, #{
-		report => Report,
-		public_key => RequesterPubKey
-	}, TrustedNodes),
-	% Update configuration with the new trusted nodes and AES key.
-	ok = hb_http_server:set_opts(Opts#{
-		trusted_nodes => UpdatedTrustedNodes
-	}).
->>>>>>> b0ddc3dd
 
 %% @doc Encrypts an AES key with a node's RSA public key.
 %%

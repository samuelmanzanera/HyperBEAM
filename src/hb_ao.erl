--- conflicted
+++ resolved
@@ -119,16 +119,6 @@
 %%      4: Persistent-resolver lookup.
 %%      5: Device lookup.
 %%      6: Execution.
-<<<<<<< HEAD
-%%      7: Cryptographic linking.
-%%      8: Result caching.
-%%      9: Notify waiters.
-%%     10: Fork worker.
-%%     11: Recurse or terminate.
-
-resolve(SingletonMsg, Opts) when is_map(SingletonMsg) ->
-    resolve_many(hb_singleton:from(SingletonMsg, Opts), Opts).
-=======
 %%      7: Execution of the `step' hook.
 %%      8: Subresolution.
 %%      9: Cryptographic linking.
@@ -137,8 +127,7 @@
 %%     12: Fork worker.
 %%     13: Recurse or terminate.
 resolve(SingletonMsg, Opts) ->
-    resolve_many(hb_singleton:from(SingletonMsg), Opts).
->>>>>>> b2743e4a
+    resolve_many(hb_singleton:from(SingletonMsg, Opts), Opts).
 
 resolve(Msg1, Path, Opts) when not is_map(Path) ->
     resolve(Msg1, #{ <<"path">> => Path }, Opts);
@@ -192,15 +181,9 @@
     Res = do_resolve_many(MsgList, Opts),
     ?event(ao_core, {resolve_many_complete, {res, Res}, {req, MsgList}}, Opts),
     Res.
-<<<<<<< HEAD
 do_resolve_many([Msg3], Opts) ->
-    ?event(ao_core, {stage, 11, resolve_complete, Msg3}),
+    ?event(ao_core, {stage, 13, resolve_complete, Msg3}),
     {ok, hb_cache:ensure_loaded(Msg3, Opts)};
-=======
-do_resolve_many([Msg3], _Opts) ->
-    ?event(ao_core, {stage, 13, resolve_complete, Msg3}),
-    {ok, Msg3};
->>>>>>> b2743e4a
 do_resolve_many([Msg1, Msg2 | MsgList], Opts) ->
     ?event(ao_core, {stage, 0, resolve_many, {msg1, Msg1}, {msg2, Msg2}, {opts, Opts}}),
     case resolve_stage(1, Msg1, Msg2, Opts) of
@@ -663,13 +646,8 @@
     % Skip cryptographic linking and reset the hashpath if the result is abnormal.
     Priv = hb_private:from_message(Msg3),
     resolve_stage(
-<<<<<<< HEAD
-        8, Msg1, Msg2,
-        {Status, Msg3#{ <<"priv">> => hb_maps:without([<<"hashpath">>], Priv, Opts) }},
-=======
         10, Msg1, Msg2,
-        {Status, Msg3#{ <<"priv">> => maps:without([<<"hashpath">>], Priv) }},
->>>>>>> b2743e4a
+        {Status, Msg3#{ <<"priv">> => hb_maps:without([<<"hashpath">>], Priv) }},
         ExecName, Opts);
 resolve_stage(9, Msg1, Msg2, Res, ExecName, Opts) ->
     ?event(ao_core, {stage, 9, ExecName, non_map_result_skipping_hash_path}, Opts),
@@ -734,17 +712,10 @@
                     0 -> Msg1b;
                     _ ->
                         set(
-<<<<<<< HEAD
 							Msg1b,
 							hb_maps:without([<<"path">>], Req, Opts),
 							Opts#{ force_message => false }
 						)
-=======
-                            Msg1b,
-                            maps:without([<<"path">>], Req),
-                            Opts#{ force_message => false }
-                        )
->>>>>>> b2743e4a
                 end,
             ?event(subresolution,
                 {subresolve_modified_base, Msg1c},
@@ -858,13 +829,9 @@
     end.
 
 force_message({Status, Res}, Opts) when is_list(Res) ->
-<<<<<<< HEAD
     force_message({Status, normalize_keys(Res, Opts)}, Opts);
-=======
-    force_message({Status, normalize_keys(Res)}, Opts);
 force_message({Status, Subres = {resolve, _}}, _Opts) ->
     {Status, Subres};
->>>>>>> b2743e4a
 force_message({Status, Literal}, _Opts) when not is_map(Literal) ->
     ?event({force_message_from_literal, Literal}),
     {Status, #{ <<"ao-result">> => <<"body">>, <<"body">> => Literal }};

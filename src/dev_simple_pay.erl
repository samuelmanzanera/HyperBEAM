%%% @doc A simple device that allows the operator to specify a price for a
%%% request and then charge the user for it, on a per message basis.
%%% The device's ledger is stored in the node message at `simple_pay_ledger',
%%% and can be topped-up by either the operator, or an external device. The 
%%% price is specified in the node message at `simple_pay_price'.
%%% This device acts as both a pricing device and a ledger device, by p4's
%%% definition.
-module(dev_simple_pay).
-export([estimate/3, debit/3, balance/3, topup/3]).
-include("include/hb.hrl").
-include_lib("eunit/include/eunit.hrl").

%% @doc Estimate the cost of a request by counting the number of messages in
%% the request, then multiplying by the per-message price. The operator does
%% not pay for their own requests.
estimate(_, EstimateReq, NodeMsg) ->
    Req = hb_ao:get(<<"request">>, EstimateReq, NodeMsg#{ hashpath => ignore }),
    case is_operator(Req, NodeMsg) of
        true ->
            ?event(payment,
                {estimate_preprocessing, caller_is_operator}
            ),
            {ok, 0};
        false ->
            Messages =
                hb_singleton:from(
                    hb_ao:get(<<"request">>, EstimateReq, NodeMsg)
                ),
            {ok, length(Messages) * hb_opts:get(simple_pay_price, 1, NodeMsg)}
    end.

%% @doc Preprocess a request by checking the ledger and charging the user. We 
%% can charge the user at this stage because we know statically what the price
%% will be
debit(_, RawReq, NodeMsg) ->
<<<<<<< HEAD
    case hb_ao:get(<<"type">>, RawReq, undefined, NodeMsg) of
        <<"post">> -> {ok, true};
        <<"pre">> ->
            ?event(payment, {debit_preprocessing, RawReq}),
            Req = hb_ao:get(<<"request">>, RawReq, NodeMsg#{ hashpath => ignore }),
            case hb_message:signers(Req, NodeMsg) of
                [] -> {ok, false};
                [Signer] ->
                    UserBalance = get_balance(Signer, NodeMsg),
                    Price = hb_ao:get(<<"amount">>, RawReq, 0, NodeMsg),
=======
    ?event(payment, {debit, RawReq}),
    Req = hb_ao:get(<<"request">>, RawReq, NodeMsg#{ hashpath => ignore }),
    case hb_message:signers(Req) of
        [] ->
            ?event(payment, {debit, {error, <<"No signers">>}}),
            {ok, false};
        [Signer] ->
            UserBalance = get_balance(Signer, NodeMsg),
            Price = hb_ao:get(<<"quantity">>, RawReq, 0, NodeMsg),
            ?event(payment,
                {debit,
                    {user, Signer},
                    {balance, UserBalance},
                    {price, Price}
                }),
            {ok, _} =
                set_balance(
                    Signer,
                    NewBalance = UserBalance - Price,
                    NodeMsg
                ),
            case NewBalance >= 0 of
                true ->
                    {ok, true};
                false ->
>>>>>>> b2743e4a
                    ?event(payment,
                        {debit,
                            {user, Signer},
                            {balance, UserBalance},
                            {price, Price}
                        }
                    ),
                    {error, #{
                        <<"status">> => 429,
                        <<"body">> => <<"Insufficient funds. "
                            "User balance before debit: ",
                                (hb_util:bin(UserBalance))/binary,
                            ". Price of request: ",
                                (hb_util:bin(Price))/binary,
                            ". New balance: ",
                                (hb_util:bin(NewBalance))/binary,
                            ".">>
                    }}
            end
    end.

%% @doc Get the balance of a user in the ledger.
balance(_, RawReq, NodeMsg) ->
    Target =
        case hb_ao:get(<<"request">>, RawReq, NodeMsg#{ hashpath => ignore }) of
<<<<<<< HEAD
            not_found -> hd(hb_message:signers(RawReq, NodeMsg));
            Req -> hd(hb_message:signers(Req, NodeMsg))
=======
            not_found ->
                case hb_message:signers(RawReq) of
                    [] -> hb_ao:get(<<"target">>, RawReq, undefined, NodeMsg);
                    [Signer] -> Signer
                end;
            Req -> hd(hb_message:signers(Req))
>>>>>>> b2743e4a
        end,
    {ok, get_balance(Target, NodeMsg)}.

%% @doc Adjust a user's balance, normalizing their wallet ID first.
set_balance(Signer, Amount, NodeMsg) ->
    NormSigner = hb_util:human_id(Signer),
    Ledger = hb_opts:get(simple_pay_ledger, #{}, NodeMsg),
    ?event(payment,
        {modifying_balance,
            {user, NormSigner},
            {amount, Amount},
            {ledger_before, Ledger}
        }
    ),
    hb_http_server:set_opts(
        #{},
        NewMsg = NodeMsg#{
            simple_pay_ledger =>
                hb_ao:set(
                    Ledger,
                    NormSigner,
                    Amount,
                    NodeMsg
                )
        }
    ),
    {ok, NewMsg}.

%% @doc Get the balance of a user in the ledger.
get_balance(Signer, NodeMsg) ->
    NormSigner = hb_util:human_id(Signer),
    Ledger = hb_opts:get(simple_pay_ledger, #{}, NodeMsg),
    hb_ao:get(NormSigner, Ledger, 0, NodeMsg).

%% @doc Top up the user's balance in the ledger.
topup(_, Req, NodeMsg) ->
    ?event({topup, {req, Req}, {node_msg, NodeMsg}}),
    case is_operator(Req, NodeMsg) of
        false -> {error, <<"Unauthorized">>};
        true ->
            Amount = hb_ao:get(<<"amount">>, Req, 0, NodeMsg),
            Recipient = hb_ao:get(<<"recipient">>, Req, undefined, NodeMsg),
            CurrentBalance = get_balance(Recipient, NodeMsg),
            ?event(payment,
                {topup,
                    {amount, Amount},
                    {recipient, Recipient},
                    {balance, CurrentBalance},
                    {expected_new_balance, CurrentBalance + Amount}
                }),
            {ok, NewNodeMsg} =
                set_balance(
                    Recipient,
                    CurrentBalance + Amount,
                    NodeMsg
                ),
            % Briefly wait for the ledger to be updated.
            receive after 100 -> ok end,
            {ok, get_balance(Recipient, NewNodeMsg)}
    end.

%% @doc Check if the request is from the operator.
is_operator(Req, NodeMsg) ->
    Signers = hb_message:signers(Req, NodeMsg),
    OperatorAddr = hb_util:human_id(hb_opts:get(operator, undefined, NodeMsg)),
    lists:any(
        fun(Signer) ->
            OperatorAddr =:= hb_util:human_id(Signer)
        end,
        Signers
    ).

%%% Tests

test_opts(Ledger) ->
    Wallet = ar_wallet:new(),
    Address = hb_util:human_id(ar_wallet:to_address(Wallet)),
    ProcessorMsg =
        #{
            <<"device">> => <<"p4@1.0">>,
            <<"ledger-device">> => <<"simple-pay@1.0">>,
            <<"pricing-device">> => <<"simple-pay@1.0">>
        },
    {
        Address,
        Wallet,
        #{
            simple_pay_ledger => Ledger,
            simple_pay_price => 10,
            operator => Address,
<<<<<<< HEAD
            preprocessor => ProcessorMsg,
            postprocessor => ProcessorMsg,
            store => #{
                <<"store-module">> => hb_store_fs,
                <<"prefix">> => <<"cache-TEST">>
=======
            on => #{
                <<"request">> => ProcessorMsg,
                <<"response">> => ProcessorMsg
>>>>>>> b2743e4a
            }
        }
    }.

get_balance_and_top_up_test() ->
    ClientWallet = ar_wallet:new(),
    ClientAddress = hb_util:human_id(ar_wallet:to_address(ClientWallet)),
    {HostAddress, HostWallet, Opts} = test_opts(#{ ClientAddress => 100 }),
    Node = hb_http_server:start_node(Opts),
    ?event({host_address, HostAddress}),
    ?event({client_address, ClientAddress}),
    {ok, Res} =
        hb_http:get(
            Node,
            Req = hb_message:commit(
                #{<<"path">> => <<"/~simple-pay@1.0/balance">>},
                Opts#{ priv_wallet => ClientWallet }
            ),
            Opts
        ),
    ?event({req_signers, hb_message:signers(Req)}),
    % Balance is given during the request, before the charge is made, so we 
    % should expect to see the original balance.
    ?assertEqual(100, Res),
    % The balance should now be 80, as the check will have charged us 20.
    {ok, NewBalance} =
        hb_http:post(
            Node,
            hb_message:commit(
                #{
                    <<"path">> => <<"/~simple-pay@1.0/topup">>,
                    <<"amount">> => 100,
                    <<"recipient">> => ClientAddress
                },
                Opts#{ priv_wallet => HostWallet }
            ),
            Opts
        ),
    % The balance should now be 180, as the topup will have been added and will
    % not have generated a charge in itself. The top-up did not generate a charge
    % because it is the operator that performed it, and not a user.
    ?assertEqual(180, NewBalance),
    {ok, Res2} =
        hb_http:get(
            Node,
            hb_message:commit(
                #{<<"path">> => <<"/~simple-pay@1.0/balance">>},
                Opts#{ priv_wallet => ClientWallet }
            ),
            Opts
        ),
    ?assertEqual(180, Res2).<|MERGE_RESOLUTION|>--- conflicted
+++ resolved
@@ -33,21 +33,9 @@
 %% can charge the user at this stage because we know statically what the price
 %% will be
 debit(_, RawReq, NodeMsg) ->
-<<<<<<< HEAD
-    case hb_ao:get(<<"type">>, RawReq, undefined, NodeMsg) of
-        <<"post">> -> {ok, true};
-        <<"pre">> ->
-            ?event(payment, {debit_preprocessing, RawReq}),
-            Req = hb_ao:get(<<"request">>, RawReq, NodeMsg#{ hashpath => ignore }),
-            case hb_message:signers(Req, NodeMsg) of
-                [] -> {ok, false};
-                [Signer] ->
-                    UserBalance = get_balance(Signer, NodeMsg),
-                    Price = hb_ao:get(<<"amount">>, RawReq, 0, NodeMsg),
-=======
     ?event(payment, {debit, RawReq}),
     Req = hb_ao:get(<<"request">>, RawReq, NodeMsg#{ hashpath => ignore }),
-    case hb_message:signers(Req) of
+    case hb_message:signers(Req, NodeMsg) of
         [] ->
             ?event(payment, {debit, {error, <<"No signers">>}}),
             {ok, false};
@@ -70,7 +58,6 @@
                 true ->
                     {ok, true};
                 false ->
->>>>>>> b2743e4a
                     ?event(payment,
                         {debit,
                             {user, Signer},
@@ -96,17 +83,12 @@
 balance(_, RawReq, NodeMsg) ->
     Target =
         case hb_ao:get(<<"request">>, RawReq, NodeMsg#{ hashpath => ignore }) of
-<<<<<<< HEAD
-            not_found -> hd(hb_message:signers(RawReq, NodeMsg));
-            Req -> hd(hb_message:signers(Req, NodeMsg))
-=======
             not_found ->
-                case hb_message:signers(RawReq) of
+                case hb_message:signers(RawReq, NodeMsg) of
                     [] -> hb_ao:get(<<"target">>, RawReq, undefined, NodeMsg);
                     [Signer] -> Signer
                 end;
-            Req -> hd(hb_message:signers(Req))
->>>>>>> b2743e4a
+            Req -> hd(hb_message:signers(Req, NodeMsg))
         end,
     {ok, get_balance(Target, NodeMsg)}.
 
@@ -197,17 +179,13 @@
             simple_pay_ledger => Ledger,
             simple_pay_price => 10,
             operator => Address,
-<<<<<<< HEAD
-            preprocessor => ProcessorMsg,
-            postprocessor => ProcessorMsg,
+            on => #{
+                <<"request">> => ProcessorMsg,
+                <<"response">> => ProcessorMsg
+            },
             store => #{
                 <<"store-module">> => hb_store_fs,
                 <<"prefix">> => <<"cache-TEST">>
-=======
-            on => #{
-                <<"request">> => ProcessorMsg,
-                <<"response">> => ProcessorMsg
->>>>>>> b2743e4a
             }
         }
     }.

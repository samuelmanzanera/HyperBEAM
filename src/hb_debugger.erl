%%% @doc A module that provides bootstrapping interfaces for external debuggers
%%% to connect to HyperBEAM.
%%% 
%%% The simplest way to utilize an external graphical debugger is to use the 
%%% `erlang-ls' extension for VS Code, Emacs, or other Language Server Protocol
%%% (LSP) compatible editors. This repository contains a `launch.json'
%%% configuration file for VS Code that can be used to spawn a new HyperBEAM,
%%% attach the debugger to it, and execute the specified `Module:Function(Args)'.
%%% Additionally, the node can be started with `rebar3 debugging' in order to
%%% allow access to the console while also allowing the debugger to attach.
%%% 
%%% Boot time is approximately 10 seconds.
-module(hb_debugger).
-export([start/0, start_and_break/2, start_and_break/3, start_and_break/4]).
-export([await_breakpoint/0]).

%% Wait for another node (which we assume to be the debugger) to be attached,
%% then return to the caller.
start() ->
    io:format("Starting debugger...~n", []),
    DebuggerRes = application:ensure_all_started(debugger),
    io:format("Started debugger server. Result: ~p.~n", [DebuggerRes]),
    io:format(
        "Waiting for debugger. Node is: ~p. Cookie is: ~p.~n",
        [node(), erlang:get_cookie()]
    ),
    await_debugger().

%% @doc Attempt to interpret a specified module to load it into the debugger.
%% `int:i/1' seems to have an issue that will cause it to fail sporadically 
%% with `error:undef' on some modules. This error appears not to be catchable
%% through the normal means. Subsequently, we attempt the load in a separate
%% process and wait for it to complete. If we do not receive a response in a
%% reasonable amount of time, we assume that the module failed to load and
%% return `false'.
interpret(Module) ->
    Parent = self(),
    spawn(fun() ->
        case int:interpretable(Module) of
            true ->
                try Parent ! {interpreted, Module, int:i(Module) == ok}
                catch _:_ ->
                    io:format("Could not load module: ~p.~n", [Module]),
                    false
                end;
            Error ->
                io:format(
                    "Could not interpret module: ~p. Error: ~p.~n",
                    [Module, Error]
                ),
                false
        end
    end),
    receive {interpreted, Module, Res} -> Res
    after 250 -> false
    end.

%% @doc Interpret modules from a list of atom prefixes.
interpret_modules(Prefixes) when is_binary(Prefixes) ->
    interpret_modules(binary:split(Prefixes, <<",">>, [global, trim_all]));
interpret_modules(Prefixes) when is_list(Prefixes) ->
    RelevantModules =
        lists:filter(
            fun(Mod) ->
                ModBin = hb_util:bin(Mod),
                lists:any(
                    fun(Prefix) ->
                        PrefixBin = hb_util:bin(Prefix),
                        binary:longest_common_prefix([ModBin, PrefixBin]) ==
                            byte_size(PrefixBin)
                    end,
                    Prefixes
                )
            end,
            hb_util:all_hb_modules()
        ),
    io:format("Relevant modules: ~p.~n", [RelevantModules]),
    lists:foreach(
        fun(Mod) ->
            io:format("Interpreting module: ~p.~n", [Mod]),
            interpret(Mod)
        end,
        RelevantModules
    ),
    RelevantModules.

%% @doc A bootstrapping function to wait for an external debugger to be attached,
%% then add a breakpoint on the specified `Module:Function(Args)', then call it.
start_and_break(Module, Function) ->
    start_and_break(Module, Function, [], []).
start_and_break(Module, Function, Args) ->
<<<<<<< HEAD
    start(),
    interpret(Module),
    SetRes = int:break_in(Module, Function, length(Args)),
    io:format(
        "Breakpoint set. Result from `int:break_in/3': ~p.~n",
        [SetRes]
    ),
    io:format("Invoking function...~n", []),
    apply(Module, Function, Args),
    io:format("Function invoked. Terminating.~n", []),
    init:stop(),
    % ...and for good measure, if we are still alive:
    erlang:halt().
=======
    start_and_break(Module, Function, Args, []).
start_and_break(Module, Function, Args, DebuggerScope) ->
    timer:sleep(1000),
    spawn(fun() ->
        start(),
        interpret(Module),
        interpret_modules(DebuggerScope),
        SetRes = int:break_in(Module, Function, length(Args)),
        io:format(
            "Breakpoint set. Result from `int:break_in/3`: ~p.~n",
            [SetRes]
        ),
        io:format("Invoking function...~n", []),
        apply(Module, Function, Args),
        io:format("Function invoked. Terminating.~n", []),
        erlang:halt()
    end).
>>>>>>> 5586be7d

%% @doc Await a debugger to be attached to the node.
await_debugger() -> await_debugger(0).
await_debugger(N) ->
    case is_debugging_node_connected() of
        false ->
            timer:sleep(1000),
            io:format("Still waiting for debugger after ~p seconds...~n", [N]),
            await_debugger(N + 1);
        Node ->
            io:format(
                "External node connection detected. Peer: ~p.~n",
                [Node]
            ),
            N
    end.

%% @doc Is another Distributed Erlang node connected to us?
is_debugging_node_connected() ->
    case nodes() ++ nodes(hidden) of
        [] -> false;
        [Node | _] -> Node
    end.

%% @doc Await a new breakpoint being set by the debugger.
await_breakpoint() ->
    case is_debugging_node_connected() of
        false -> start();
        _ -> do_nothing
    end,
    await_breakpoint(0).
await_breakpoint(N) ->
    io:format("Waiting for breakpoint to be set in function...~n", []),
    case int:all_breaks() of
        [] ->
            timer:sleep(1000),
            io:format("Still waiting for breakpoint after ~p seconds...~n", [N]),
            await_breakpoint(N + 1);
        [Breakpoint | _] ->
            io:format("Breakpoint set. Info: ~p.~n", [Breakpoint]),
            Breakpoint
    end.<|MERGE_RESOLUTION|>--- conflicted
+++ resolved
@@ -89,21 +89,6 @@
 start_and_break(Module, Function) ->
     start_and_break(Module, Function, [], []).
 start_and_break(Module, Function, Args) ->
-<<<<<<< HEAD
-    start(),
-    interpret(Module),
-    SetRes = int:break_in(Module, Function, length(Args)),
-    io:format(
-        "Breakpoint set. Result from `int:break_in/3': ~p.~n",
-        [SetRes]
-    ),
-    io:format("Invoking function...~n", []),
-    apply(Module, Function, Args),
-    io:format("Function invoked. Terminating.~n", []),
-    init:stop(),
-    % ...and for good measure, if we are still alive:
-    erlang:halt().
-=======
     start_and_break(Module, Function, Args, []).
 start_and_break(Module, Function, Args, DebuggerScope) ->
     timer:sleep(1000),
@@ -119,9 +104,9 @@
         io:format("Invoking function...~n", []),
         apply(Module, Function, Args),
         io:format("Function invoked. Terminating.~n", []),
+        init:stop(),
         erlang:halt()
     end).
->>>>>>> 5586be7d
 
 %% @doc Await a debugger to be attached to the node.
 await_debugger() -> await_debugger(0).

:root {
	--bg-color: #fcfcfc;
	--section-bg-color-primary: #fff;
	--section-bg-color-alt1: #ffffff;
	--section-bg-color-alt2: #ffffffbf;
	--section-bg-color-alt3: #ffffffee;
	--section-bg-color-accent: #f8faf8f5;
	--border-color: #eaeaea;
	--active-action-bg: #EDEDED;
	--text-color-primary: #000000;
	--text-color-alt1: #646464;
	--text-color-light: #FFFFFF;
	--accent-color: #e9ffc5;
	--link-color: #1A73E8;
	--link-hover-color: #0C47A1;
	--indicator-color: #f17100;
	--pulse-color: #17a923;
	--indicator-color-active: #23BE30;
	--border-radius: 7.5px;
}

@keyframes rotateInfinite {
	from {
		transform: rotate(0deg);
	}

	to {
		transform: rotate(360deg);
	}
}

@keyframes pulse {

	0%,
	100% {
		background: var(--pulse-color);
		transform: scale(1);
	}

	50% {
		background: var(--indicator-color-active);
		transform: scale(1.15);
	}
}

* {
    box-sizing: border-box;
}

body {
	padding: 0;
	margin: 0;
	font-family: system-ui, -apple-system, BlinkMacSystemFont, "Segoe UI",
		Roboto, Oxygen, Ubuntu, Cantarell, "Open Sans", "Helvetica Neue",
		sans-serif;
	font-family: "Open Sans", sans-serif;
	background: var(--bg-color);
	color: var(--text-color-primary);
}

h1,
h2,
h3,
h4,
h5,
h6,
p,
ul,
li,
span {
    margin: 0;
    color: var(--text-color-primary);
}

button {
    appearance: none;
    outline: none;
    border: none;
    background: none;
    padding: 0;
    margin: 0;
    transition: all 100ms;
    font-family: system-ui, -apple-system, BlinkMacSystemFont, "Segoe UI",
        Roboto, Oxygen, Ubuntu, Cantarell, "Open Sans", "Helvetica Neue",
        sans-serif;
    font-family: "Open Sans", sans-serif;
}

h1 {
    font-size: clamp(24px, 2.75vw, 32px);
    font-weight: 600;
    letter-spacing: 0.5px;
    color: var(--text-color-primary);
}

ul {
    list-style: none;
    padding: 0;
}

a {
    text-decoration: none;
    color: var(--link-color);
    font-size: 14px;
}

a:hover {
    text-decoration: underline;
    text-decoration-thickness: 1.5px;
    color: var(--link-hover-color);
}

.collapsible-header {
    cursor: pointer;
    display: flex;
    align-items: center;
    justify-content: space-between;
}

.collapsible-header:hover {
    background-color: var(--section-bg-color-alt1);
}

.collapsible-header .header-text {
    flex: 1;
}

.collapse-icon {
    font-size: 20px;
    margin-right: 8px;
    transition: transform 0.3s ease;
}

.collapsed .collapse-icon {
    transform: rotate(-90deg);
}

.collapsible-content {
    max-height: 2000px;
    overflow: hidden;
    transition: max-height 0.5s ease-in-out;
}

.collapsed .collapsible-content {
    max-height: 0;
}

.video-container {
	display: flex;
	align-items: center;
	height: 190px;
}

header {
	position: fixed;
	top: 0;
	background-color: var(--section-bg-color-alt1);
	width: 100%;
	border-bottom: 1px solid var(--border-color);
	box-shadow: 0px 2px 2px 0px rgba(0, 0, 0, 0.03);

	z-index: 20;
}

footer {
	position: fixed;
	bottom: 0;
	background-color: var(--section-bg-color-alt1);
	width: 100%;
	border-top: 1px solid var(--border-color);
	z-index: 20;
}

.footer-inner {
	width: 100%;
	display: flex;
	align-items: flex-end;
	justify-content: space-between;
	overflow: hidden;
	gap: 10px;
	padding: 8px 24px;
}

.header-inner {
	width: 100%;
<<<<<<< HEAD
=======

	display: flex;
	align-items: center;
	justify-content: space-between;
	overflow: hidden;
	gap: 10px;
	padding: 8px 24px;
}
>>>>>>> b0ddc3dd

	display: flex;
	align-items: center;
	justify-content: space-between;
	overflow: hidden;
	gap: 10px;
	padding: 8px 24px;
}

<<<<<<< HEAD
.header-main {
    display: flex;
    flex-direction: column;
    gap: 7.5px;
    overflow: hidden;
}

=======
>>>>>>> b0ddc3dd
.logo {
	display: flex;
	align-items: center;
	gap: 8px;
	height: 18px;
}

.logo p {
	font-size: clamp(0.65rem, 1.75vw, 0.7rem);
	color: var(--text-color-alt1)
}

.logo img {
	height: 100%;
}

.subheader {
	display: flex;
	flex-direction: column;
	gap: 15px;
	align-items: flex-start;
	z-index: 2;
}

.subheader-value {
    display: flex;
    align-items: center;
    gap: 7.5px;
}

.subheader-value p {
	font-size: clamp(0.65rem, 1.75vw, 0.75rem);
	font-weight: 400;
	color: var(--text-color-alt1);
}

.subheader-indicator-wrapper {
    display: flex;
    align-items: center;
    gap: 7.5px;
}

.subheader-indicator-wrapper p {
    color: var(--text-color-primary);
    font-weight: 600;
}

.subheader-indicator {
	height: 8px;
	width: 8px;
	background: var(--pulse-color);
	border-radius: 50%;
	animation: pulse 1.075s infinite;
}

.subheader-value button {
	letter-spacing: 0.5px;
	padding: 0;
	font-size: clamp(0.7rem, 1.5vw, 0.75rem);
	font-weight: 600;
	color: var(--text-color-primary);
	text-decoration: underline;
	text-decoration-thickness: 1.5px;
}

.subheader-value button:hover {
    cursor: pointer;
    color: var(--text-color-alt1);
}

.subheader-value button:disabled {
    cursor: default;
    color: var(--text-color-alt1);
}

.section-groups {
	position: relative;
	width: 100%;
	display: flex;
	flex-direction: column;
	gap: 20px;
}

.section-group,
.tabs-wrapper {
	z-index: 10;
}

.section-group {
    width: 100%;
    display: flex;
    flex-wrap: wrap;
    gap: 20px;
}

.section {
	height: fit-content;
	flex: 1;
	border-radius: var(--border-radius);
	background: var(--section-bg-color-alt3);
	border: 1px solid var(--border-color);
	box-shadow: 0px 4px 4px 0px rgba(0, 0, 0, 0.02);
	gap: 48px;
	padding: 12px;
}

.section-header {
    font-size: clamp(0.7rem, 1.75vw, 0.85rem);
    font-weight: 500;
    padding: 15px;
    border-bottom: 1px solid var(--border-color);
    color: var(--text-color-primary);
}

.key-metric-wrapper {
    display: flex;
    flex-direction: column;
    gap: 7.5px;
    padding: 5px 15px 15px 15px;
}

.key-metric-header {
    border-bottom: none;
}

.key-metric-value {
	font-size: clamp(1rem, 2.75vw, 1.8rem);
	font-weight: 400;

}

.key-metric-label {
    font-size: clamp(0.6rem, 1.5vw, 0.75rem);
    font-weight: 400;
    color: var(--text-color-alt1);
    text-transform: uppercase;
}

.metrics-section-header {
    border-bottom: none;
}

.section-lines-header {
<<<<<<< HEAD
    height: 35px;
    width: 100%;
    display: flex;
    align-items: center;
    justify-content: space-between;
    padding: 0 15px;
    border-bottom: 1px solid var(--border-color);
    background: var(--section-bg-color-alt1);
=======
	height: 35px;
	width: 100%;
	display: flex;
	align-items: center;
	justify-content: space-between;
	padding: 0 15px;
	border-bottom: 1px solid var(--border-color);
	background: var(--section-bg-color-alt1);
>>>>>>> b0ddc3dd
}

.section-lines-header p {
	font-size: clamp(13px, 1.75vw, 14px);
	font-weight: 500;
	color: var(--text-color-alt1);
	max-width: 100%;
	overflow: hidden;
	text-overflow: ellipsis;
}

.section-lines {
    width: 100%;
    display: flex;
    flex-direction: column;
}

.section-line {
    height: 35px;
    width: 100%;
    display: flex;
    align-items: center;
    justify-content: space-between;
    padding: 0 15px;
    border-bottom: 1px solid var(--border-color);
}

.info-line:nth-child(even) {
    background: var(--section-bg-color-primary);
}

.info-line:nth-child(odd) {
    background: var(--bg-color);
}

.section-line:last-child {
	border-bottom: none;
	border-bottom-left-radius: var(--border-radius);
	border-bottom-right-radius: var(--border-radius);
}

.section-line p {
	font-size: clamp(13px, 1.75vw, 14px);
	font-weight: 500;
	max-width: 60%;
	overflow: hidden;
	text-overflow: ellipsis;
}

#metrics-section {
	width: 100%;
	display: flex;
	flex-direction: column;
}

#console-section {
	border-right: 1px solid var(--border-color);
	border-left: 1px solid var(--border-color);
	border-bottom: 1px solid var(--border-color);
	border-bottom-right-radius: var(--border-radius);
	border-bottom-left-radius: var(--border-radius);
}

.tabs-wrapper {
	display: flex;
	flex-direction: column;
	border-radius: var(--border-radius);
	box-shadow: 0px 4px 4px 0px rgba(0, 0, 0, 0.02);
}

.tabs {
	position: relative;
	display: flex;
	gap: 10px;
	padding: 10px 10px 5px 10px;
	background: var(--section-bg-color-alt1);
	border: 1px solid var(--border-color);
	border-top-right-radius: var(--border-radius);
	border-top-left-radius: var(--border-radius);
}

.tab-button {
    font-size: clamp(0.75rem, 1.75vw, 0.9rem);
    font-weight: 500;
    color: var(--text-color-alt1);
    cursor: pointer;
    position: relative;
    padding: 10px 20px 10px 20px;
}

.tab-button.active {
    color: var(--text-color-primary);
}

.tab-button.active::after {
	width: 100%;
	content: "";
	background: var(--indicator-color);
	height: 2.5px;
	display: block;
	position: absolute;
	bottom: -6px;
	left: 0;
}

.hyperstate-tab-button.active::after {
	background: var(--indicator-color);
}

.dashboard-tab-button.active::after {
	background: var(--indicator-color-active);
}

.tab-button:hover {
    color: var(--text-color-primary);
}

.tab-content {
    display: none;
}

.tab-content.active {
    display: block;
}

@keyframes pulse {

	0%,
	100% {
		background: var(--pulse-color);
		transform: scale(1);
	}

	50% {
		background: var(--indicator-color-active);
		transform: scale(1.15);
	}
}


@media (max-width: 1024px) {
	.view-wrapper {
		padding: 0px 25px !important;
	}

	.section-group {
		flex-direction: column;
	}

	.tab-content .device-cards-container {
		grid-template-columns: repeat(1, 1fr);
	}

	.section-group {
		flex-direction: column;
	}

	.tab-content .device-cards-container {
		grid-template-columns: repeat(1, 1fr);

	}

	/* 
  .section-line {
	height: fit-content;
	flex-direction: column;
	align-items: flex-start;
	gap: 10px;
	padding: 15px;
  } */
}

@media (max-width: 1000px) {
	.header-inner {
		padding: 20px;
	}

	.explorer-view-flex {
		flex-direction: column;
	}

	.explorers-wrapper,
	.visual-wrapper {
		width: 100% !important;
	}

}


@media (max-width: 500px) {
	.header-inner {
		padding: 20px;
	}

	.header-left .light-video {
		width: 300px;
	}

	.header-left {
		margin-left: -50px;
	}
}

/* Add styles for device cards */
.device-cards-container {
	display: grid;
	grid-template-columns: repeat(2, 1fr);
	gap: 10px;
	padding: 20px 10px 10px 10px;
	border-right: 1px solid var(--border-color);
	border-left: 1px solid var(--border-color);
	border-bottom: 1px solid var(--border-color);
	border-radius: 0px 0px var(--border-radius) var(--border-radius);
}

.device-card {
	background: var(--section-bg-color-alt1);
	display: flex;
	border-radius: var(--border-radius);
	flex-direction: row;
	justify-content: space-between;
	align-items: center;
	margin-bottom: 5px;
	border: 1px solid var(--border-color);
	padding: 10px;
	width: 100%;
}

.device-name {
    font-size: clamp(0.6rem, 1.75vw, 0.9rem);
    font-weight: 500;
    color: var(--text-color-primary);
    white-space: nowrap;
    overflow: hidden;
    text-overflow: ellipsis;
    margin-right: 10px;
}

.device-variant {
    font-size: clamp(0.8rem, 2.25vw, 0.9rem);
    font-weight: 600;
    white-space: nowrap;
}

.device-variant-high {
    font-size: clamp(10px, 1.75vw, 15px);
    color: var(--indicator-color);
}

.device-variant-medium {
	color: #ff9800;
}

.device-variant-low {
	color: #f44336;
}

.device-label {
    font-size: clamp(12px, 1.5vw, 13px);
    font-weight: 400;
    color: var(--text-color-alt1);
    text-transform: uppercase;
    padding: 0 8px 8px 8px;
}

#metrics-tab {
	border: 1px solid (var(--border-color));
}

.metrics-navbar {
	display: flex;
	flex-wrap: wrap;
}

.metrics-nav-item {
	flex: 1;
	padding: 10px 15px;
	cursor: pointer;
	background-color: var(--section-bg-color-alt2);
	border-left: 1px solid var(--border-color);
	font-size: 14px;
}

.metrics-nav-item:last-child {
	border-right: 1px solid var(--border-color);
}

.metrics-nav-item:hover {
	background: var(--active-action-bg);
}

.metrics-nav-item.active {
	background: var(--section-bg-color-alt1);
	color: var(--text-color-primary);
	position: relative;
	font-weight: 600;
}

.metrics-content {
    background-color: var(--bg-color);
}

.metrics-footer {
	padding: 17.5px;
	background-color: var(--section-bg-color-alt1);
	border: 1px solid var(--border-color);
	border-radius: 0 0 var(--border-radius) var(--border-radius);
}

.metrics-footer span {
	color: var(--text-color-alt1);
	font-size: 13px;
}

.metrics-footer {
	padding: 17.5px;
	background-color: var(--section-bg-color-alt1);
	border: 1px solid var(--border-color);
	border-radius: 0 0 var(--border-radius) var(--border-radius);
}

.metrics-footer span {
	color: var(--text-color-alt1);
	font-size: 13px;
}

.metrics-category {
    padding: 0;
    background-color: var(--bg-color);
}

.metric-container {
	border-top: 1px solid var(--border-color);
	border-left: 1px solid var(--border-color);
	border-right: 1px solid var(--border-color);
}

.section-lines-header {
	border-bottom: 1px solid var(--border-color);
}

.init-loading-wrapper {
	padding: 0 10px 7.5px 10px;
}

.init-loading-wrapper p {
	color: var(--text-color-primary);
	font-weight: 600;
	font-size: 14px;
}

.border-wrapper-primary {
	background: var(--section-bg-color-primary);
	border: 1px solid var(--border-color);
	border-radius: var(--border-radius);
}

.view-wrapper {
	width: 100%;
	max-width: 3000px;
	padding: 0 75px;
	margin: 18vh auto 50px auto;
	display: flex;
	flex-direction: column;
	gap: 25px;
}

.explorer-view {
	width: 100%;
	display: flex;
	flex-direction: column;
	gap: 25px;
}

.explorer-view-flex {
	position: relative;
	width: 100%;
	display: flex;
	gap: 25px;
}

.bg-video {
	position: absolute;
	top: -240px;
	left: -240px;

	z-index: 5;
}

.signature-wrapper,
.explorer-wrapper,
.visual-wrapper {
	box-shadow: 0px 4px 4px 0px rgba(0, 0, 0, 0.04);
	border-radius: var(--border-radius);

}

.signature-wrapper {
	width: 100%;
	display: flex;
	flex-direction: column;
	gap: 20px;
	padding: 20px;
}

.signature-line {
	display: flex;
	align-items: center;
	justify-content: space-between;
	gap: 7.5px;
}

.signature-line p {
	font-size: 14px;
	font-weight: 600;
	color: var(--text-color-primary);
	white-space: nowrap;
	max-width: 50%;
	overflow: hidden;
	text-overflow: ellipsis;
}

.signature-line span {
	font-size: 14px;
	font-weight: 500;
	color: var(--text-color-alt1);
}

.message-id-wrapper {
	width: 100%;
	display: flex;
	padding: 0px 20px;
	justify-content: end;
	gap: 7.5px;
	align-items: center;
	z-index: 10;
}

.message-id-wrapper p {
	font-size: 14px;
	font-weight: 600;
	color: var(--text-color-primary);
	white-space: nowrap;
	max-width: 50%;
	overflow: hidden;
	text-overflow: ellipsis;
}

.message-id-wrapper span {
	font-size: 14px;
	font-weight: 500;
	color: var(--text-color-alt1);
}

.explorers-wrapper {
	width: 45%;
	display: flex;
	flex-direction: column;
	gap: 25px;
	z-index: 10;
}

.explorer-wrapper {
	width: 100%;
}

.visual-wrapper {
	min-height: calc(600px + 56px);
	width: 60%;
	z-index: 10;
}

.visual-body {
	min-height: calc(600px + 56px);
	width: 100%;
	background: var(--section-bg-color-alt2);
}

.visual-body iframe {
	min-height: calc(600px + 56px);
	width: 100%;
	border: none;
	border-bottom: 1px solid var(--border-color);
	border-left: 1px solid var(--border-color);
	border-right: 1px solid var(--border-color);
	border-bottom-left-radius: var(--border-radius);
	border-bottom-right-radius: var(--border-radius);
}

.explorer-header {
	display: flex;
	align-items: center;
	gap: 6px;
	width: 100%;
	overflow: auto;
	padding: 20px;
	background: var(--section-bg-color-alt1);
	border-top: 1px solid var(--border-color);
	border-left: 1px solid var(--border-color);
	border-right: 1px solid var(--border-color);
	border-top-left-radius: var(--border-radius);
	border-top-right-radius: var(--border-radius);
}

.explorer-footer {
	width: 100%;
	overflow: auto;
	padding: 10px 15px;
	background: var(--section-bg-color-alt1);
	border-bottom: 1px solid var(--border-color);
	border-left: 1px solid var(--border-color);
	border-right: 1px solid var(--border-color);
	border-bottom-left-radius: var(--border-radius);
	border-bottom-right-radius: var(--border-radius);
}

.explorer-header p {
	font-weight: 600;
	font-size: 15px;
	color: var(--text-color-primary);
}

.explorer-footer p {
	font-weight: 500;
	font-size: 13px;
	color: var(--text-color-alt1);
}

.explorer {
	max-height: 450px;
	width: 100%;
	overflow: auto;
	border-top: 1px solid var(--border-color);
	border-left: 1px solid var(--border-color);
	border-right: 1px solid var(--border-color);
}

.explorer-body {
	width: 100%;
	display: flex;
	flex-direction: column;
}

.explorer-body-row-wrapper {
	display: flex;
	flex-direction: column;
}

.explorer-body-row {
	height: 55px;
	display: flex;
	align-items: center;
	gap: 7.5px;
	background: var(--bg-color);
	border-bottom: 1px solid var(--border-color);
}

.explorer-body-row-wrapper:nth-child(odd) .explorer-body-row {
	background: var(--bg-color);
}

.explorer-body-row-wrapper:nth-child(even) .explorer-body-row {
	background: var(--section-bg-color-alt1);
}

#explorer-body-row-loader {
	padding: 0 15px;
}

.explorer-body-row-open {
	background: var(--active-action-bg) !important;
}

.explorer-body-row-indicator {
	transition: all 100ms;
}

.explorer-body-row-indicator::before {
	content: "›";
	font-size: 24px;
	color: var(--indicator-color);
	display: flex;
	margin: -1.5px 2.5px 0 0;
}

.explorer-body-row-indicator-open {
	transform: rotate(90deg);
	margin: 5px 2.5px 0 0;
}

.explorer-body-row span {
	font-size: 13px;
	font-weight: 500;
	color: var(--text-color-alt1);
	white-space: nowrap;
}

.explorer-body-row p {
	max-width: 80%;
	font-size: 13px;
	font-weight: 600;
	color: var(--text-color-primary);
	white-space: nowrap;
	text-overflow: ellipsis;
	display: block;
	overflow: hidden;
}

.explorer-body-row-flag {
	padding: 0.5px 7.5px;
	background: var(--indicator-color);
	border-radius: var(--border-radius);
}

.status-indicator {
	padding: 0.5px 7.5px !important;
	color: var(--text-color-light) !important;
	font-size: 12px !important;
	font-weight: 500 !important;
	background: var(--pulse-color) !important;
	border-radius: var(--border-radius) !important;
}

.explorer-body-row-flag span {
	color: var(--text-color-light);
	font-size: 12px;
	font-weight: 500;
}

.explorer-body-link-value {
	text-decoration: underline;
	text-decoration-color: var(--indicator-color);
	text-decoration-thickness: 2px;
}

.tx-address {
	text-decoration: underline !important;
	text-decoration-color: var(--indicator-color) !important;
	text-decoration-thickness: 1px !important;
}

.explorer-action {
	width: 100%;
}

.explorer-action:hover {
	cursor: pointer;
	background: var(--active-action-bg) !important;
}

/* Graph visualization styles */
.graph-link {
	font-size: clamp(0.65rem, 1.75vw, 0.75rem);
	color: var(--indicator-color-active)
}

.graph-link:hover {
	opacity: 75%;

}

.copy-hover {
	transition: opacity 0.1s ease;
	cursor: pointer;

}

.copy-hover:hover {
	opacity: 0.6;

}

.custom-tooltip {
	transition: opacity 0.2s ease;
	opacity: 0.95;
	pointer-events: none;
}<|MERGE_RESOLUTION|>--- conflicted
+++ resolved
@@ -183,8 +183,6 @@
 
 .header-inner {
 	width: 100%;
-<<<<<<< HEAD
-=======
 
 	display: flex;
 	align-items: center;
@@ -193,7 +191,6 @@
 	gap: 10px;
 	padding: 8px 24px;
 }
->>>>>>> b0ddc3dd
 
 	display: flex;
 	align-items: center;
@@ -203,16 +200,6 @@
 	padding: 8px 24px;
 }
 
-<<<<<<< HEAD
-.header-main {
-    display: flex;
-    flex-direction: column;
-    gap: 7.5px;
-    overflow: hidden;
-}
-
-=======
->>>>>>> b0ddc3dd
 .logo {
 	display: flex;
 	align-items: center;
@@ -356,7 +343,6 @@
 }
 
 .section-lines-header {
-<<<<<<< HEAD
     height: 35px;
     width: 100%;
     display: flex;
@@ -365,16 +351,6 @@
     padding: 0 15px;
     border-bottom: 1px solid var(--border-color);
     background: var(--section-bg-color-alt1);
-=======
-	height: 35px;
-	width: 100%;
-	display: flex;
-	align-items: center;
-	justify-content: space-between;
-	padding: 0 15px;
-	border-bottom: 1px solid var(--border-color);
-	background: var(--section-bg-color-alt1);
->>>>>>> b0ddc3dd
 }
 
 .section-lines-header p {
@@ -689,18 +665,6 @@
 	font-size: 13px;
 }
 
-.metrics-footer {
-	padding: 17.5px;
-	background-color: var(--section-bg-color-alt1);
-	border: 1px solid var(--border-color);
-	border-radius: 0 0 var(--border-radius) var(--border-radius);
-}
-
-.metrics-footer span {
-	color: var(--text-color-alt1);
-	font-size: 13px;
-}
-
 .metrics-category {
     padding: 0;
     background-color: var(--bg-color);

--- conflicted
+++ resolved
@@ -25,23 +25,12 @@
                         alt="hyperbeam-logo"
                     />
                 </div>
-<<<<<<< HEAD
                 <div class="subheader-value">
 					<p>Operator:</p>
 					<button id="operator-action" disabled="true">
 						Loading...
 					</button>
 				</div>
-
-                <a
-                    class="graph-link"
-                    href="/~hyperbuddy@1.0/graph"
-                    target="_blank"
-                >
-                    Cache Visualizer
-                </a>
-=======
->>>>>>> 23aec5e4
             </div>
         </header>
         <div class="view-wrapper">
@@ -173,13 +162,8 @@
                 </div>
             </div>
         </footer>
-<<<<<<< HEAD
 
         <!-- Load modular JavaScript files -->
         <script type="module" src="dashboard.js"></script>
-=======
-        
-        <script type="module" src="main.js"></script>
->>>>>>> 23aec5e4
     </body>
 </html>
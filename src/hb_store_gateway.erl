--- conflicted
+++ resolved
@@ -234,57 +234,9 @@
 %                 Opts
 %             ),
 %         ?assertMatch(#{ <<"assignments">> := _ }, X)
-%     end}.
-
-%% @doc Test that items retreived from the gateway store are verifiable.
-verifiability_test() ->
-    hb_http_server:start_node(#{}),
-    {ok, Message} =
-        hb_cache:read(
-            <<"BOogk_XAI3bvNWnxNxwxmvOfglZt17o4MOVAdPNZ_ew">>,
-            #{
-                store =>
-                    [
-                        #{
-                            <<"store-module">> => hb_store_gateway,
-                            <<"store">> => false
-                        }
-                    ]
-            }
-        ),
-    % Ensure that the message is verifiable after being converted to 
-    % httpsig@1.0 and back to structured@1.0.
-    HTTPSig =
-        hb_message:convert(
-            Message,
-            <<"httpsig@1.0">>,
-            <<"structured@1.0">>,
-            #{}
-        ),
-<<<<<<< HEAD
-    ?assert(hb_message:verify(HTTPSig)),
-    Structured =
-        hb_message:convert(
-            HTTPSig,
-            <<"structured@1.0">>,
-            <<"httpsig@1.0">>,
-            #{}
-        ),
-    ?event(debug, {verifying, {structured, Structured}, {original, Message}}),
-    ?assert(hb_message:verify(Structured)).
-=======
-        % Next, we resolve the schedule key on the message, as a `process@1.0'
-        % message.
-        {ok, X} =
-            hb_ao:resolve(
-                {as, <<"process@1.0">>, TestProc},
-                <<"schedule">>,
-                Opts
-            ),
-        ?assertMatch(#{ <<"assignments">> := _ }, X)
-    end}.
-
-%% @doc Test to verify store opts is being set for Data-Protocol ao
+%     end}.\
+
+% @doc Test to verify store opts is being set for Data-Protocol ao
 store_opts_test() ->
     Opts = #{
         cache_control => <<"cache">>,
@@ -312,6 +264,41 @@
             <<"myb2p8_TSM0KSgBMoG-nu6TLuqWwPmdZM5V2QSUeNmM">>,
             #{}
         ),
-    ?event(debug_gateway, {res, Res}),
+    % ?event(debug_gateway, {res, Res}),
     ?assertEqual(<<"Hello World">>,hb_ao:get(<<"data">>, Res)).
->>>>>>> b2743e4a
+
+% @doc Test that items retreived from the gateway store are verifiable.
+verifiability_test() ->
+    hb_http_server:start_node(#{}),
+    {ok, Message} =
+        hb_cache:read(
+            <<"BOogk_XAI3bvNWnxNxwxmvOfglZt17o4MOVAdPNZ_ew">>,
+            #{
+                store =>
+                    [
+                        #{
+                            <<"store-module">> => hb_store_gateway,
+                            <<"store">> => false
+                        }
+                    ]
+            }
+        ),
+    % Ensure that the message is verifiable after being converted to 
+    % httpsig@1.0 and back to structured@1.0.
+    HTTPSig =
+        hb_message:convert(
+            Message,
+            <<"httpsig@1.0">>,
+            <<"structured@1.0">>,
+            #{}
+        ),
+    ?assert(hb_message:verify(HTTPSig)),
+    Structured =
+        hb_message:convert(
+            HTTPSig,
+            <<"structured@1.0">>,
+            <<"httpsig@1.0">>,
+            #{}
+        ),
+    ?event(debug, {verifying, {structured, Structured}, {original, Message}}),
+    ?assert(hb_message:verify(Structured)).
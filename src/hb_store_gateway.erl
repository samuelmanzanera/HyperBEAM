%%% @doc A store module that reads data from the nodes Arweave gateway and 
%%% GraphQL routes, additionally including additional store-specific routes.
-module(hb_store_gateway).
-export([scope/1, type/2, read/2, resolve/2, list/2]).
-include("include/hb.hrl").
-include_lib("eunit/include/eunit.hrl").

%% @doc The scope of a GraphQL store is always remote, due to performance.
scope(_) -> remote.
resolve(_, Key) -> Key.

list(StoreOpts, Key) ->
    case read(StoreOpts, Key) of
        not_found -> not_found;
        {ok, Message} -> {ok, hb_maps:keys(Message, StoreOpts)}
    end.

%% @doc Get the type of the data at the given key. We potentially cache the
%% result, so that we don't have to read the data from the GraphQL route
%% multiple times.
type(StoreOpts, Key) ->
    ?event({type, StoreOpts, Key}),
    case read(StoreOpts, Key) of
        not_found -> not_found;
        {ok, Data} ->
            ?event({type, hb_private:reset(hb_message:uncommitted(Data, StoreOpts))}),
            IsFlat = lists:all(
                fun({_, Value}) -> not is_map(Value) end,
                hb_maps:to_list(hb_private:reset(hb_message:uncommitted(Data, StoreOpts)), StoreOpts)
            ),
            if
                IsFlat -> simple;
                true -> composite
            end
    end.

%% @doc Read the data at the given key from the GraphQL route. Will only attempt
%% to read the data if the key is an ID.
read(StoreOpts, Key) ->
    case hb_path:term_to_path_parts(Key, StoreOpts) of
        [ID] when ?IS_ID(ID) ->
            ?event({read, StoreOpts, Key}),
            case hb_gateway_client:read(Key, StoreOpts) of
                {error, _} -> not_found;
                {ok, Message} ->
                    ?event(remote_read, {got_message_from_gateway, Message}),
                    maybe_cache(StoreOpts, Message),
                    {ok, Message}
            end;
        _ ->
            ?event({ignoring_non_id, Key}),
            not_found
    end.

%% @doc Cache the data if the cache is enabled. The `store' option may either
%% be `false' to disable local caching, or a store definition to use as the
%% cache.
maybe_cache(StoreOpts, Data) ->
    ?event({maybe_cache, StoreOpts, Data}),
    % Check for store in both the direct map and the legacy opts map
    Store = case hb_maps:get(<<"store">>, StoreOpts, not_found, StoreOpts) of
        not_found -> 
            % Check in legacy opts format
            NestedOpts = hb_maps:get(<<"opts">>, StoreOpts, #{}, StoreOpts),
            hb_opts:get(store, false, NestedOpts);
        FoundStore -> 
            FoundStore
    end,
    case Store of
        false -> do_nothing;
        Store ->
            ?event({writing_message_to_local_cache, Data}),
            case hb_cache:write(Data, #{ store => Store}) of
                {ok, _} -> Data;
                {error, Err} ->
                    ?event(warning, {error_writing_to_local_gateway_cache, Err}),
                    Data
            end
    end.

%%% Tests

%% @doc Store is accessible via the default options.
graphql_as_store_test_() ->
	{timeout, 10, fun() ->
		hb_http_server:start_node(#{}),
		?assertMatch(
			{ok, #{ <<"type">> := <<"Assignment">> }},
			hb_store:read(
				[#{ <<"store-module">> => hb_store_gateway, <<"opts">> => #{} }],
				<<"0Tb9mULcx8MjYVgXleWMVvqo1_jaw_P6AO_CJMTj0XE">>
			)
		)
	end}.

%% @doc Stored messages are accessible via `hb_cache' accesses.
graphql_from_cache_test() ->
    hb_http_server:start_node(#{}),
    Opts = #{ store => [#{ <<"store-module">> => hb_store_gateway, <<"opts">> => #{} }] },
    ?assertMatch(
        {ok, #{ <<"type">> := <<"Assignment">> }},
        hb_cache:read(
            <<"0Tb9mULcx8MjYVgXleWMVvqo1_jaw_P6AO_CJMTj0XE">>,
            Opts
        )
    ).

manual_local_cache_test() ->
    hb_http_server:start_node(#{}),
    Local = #{ <<"store-module">> => hb_store_fs, <<"prefix">> => <<"cache-TEST">> },
    hb_store:reset(Local),
    Gateway = #{ <<"store-module">> => hb_store_gateway, <<"store">> => false },
    {ok, FromRemote} =
        hb_cache:read(
            <<"0Tb9mULcx8MjYVgXleWMVvqo1_jaw_P6AO_CJMTj0XE">>,
            #{ store => Gateway }
        ),
    ?event({writing_recvd_to_local, FromRemote}),
    {ok, _} = hb_cache:write(FromRemote, #{ store => Local }),
    {ok, Read} =
        hb_cache:read(
            <<"0Tb9mULcx8MjYVgXleWMVvqo1_jaw_P6AO_CJMTj0XE">>,
            #{ store => Local }
        ),
    ?event({read_from_local, Read}),
    ?assert(hb_message:match(Read, FromRemote)).

%% @doc Ensure that saving to the gateway store works.
cache_read_message_test() ->
    hb_http_server:start_node(#{}),
    Local = #{ <<"store-module">> => hb_store_fs, <<"prefix">> => <<"cache-TEST">> },
    hb_store:reset(Local),
    WriteOpts = #{ store =>
        [
            #{ <<"store-module">> => hb_store_gateway,
                <<"store">> => [Local]
            }
        ]
    },
    {ok, Written} =
        hb_cache:read(
            <<"0Tb9mULcx8MjYVgXleWMVvqo1_jaw_P6AO_CJMTj0XE">>,
            WriteOpts
        ),
    {ok, Read} =
        hb_cache:read(
            <<"0Tb9mULcx8MjYVgXleWMVvqo1_jaw_P6AO_CJMTj0XE">>,
            #{ store => [Local] }
        ),
    ?assert(hb_message:match(Read, Written)).

%% @doc Routes can be specified in the options, overriding the default routes.
%% We test this by inversion: If the above cache read test works, then we know 
%% that the default routes allow access to the item. If the test below were to
%% produce the same result, despite an empty 'only' route list, then we would
%% know that the module is not respecting the route list.
specific_route_test() ->
    hb_http_server:start_node(#{}),
    Opts = #{
        store =>
            [
                #{ <<"store-module">> => hb_store_gateway, 
                   <<"routes">> => [],
                   <<"only">> => local
                }
            ]
    },
    ?assertMatch(
        not_found,
        hb_cache:read(
            <<"0Tb9mULcx8MjYVgXleWMVvqo1_jaw_P6AO_CJMTj0XE">>,
            Opts
        )
    ).

%% @doc Test that the default node config allows for data to be accessed.
external_http_access_test() ->
    Node = hb_http_server:start_node(
        #{
            cache_control => <<"cache">>,
            store =>
                [
                    #{ <<"store-module">> => hb_store_fs, <<"prefix">> => <<"cache-TEST">> },
                    #{ <<"store-module">> => hb_store_gateway, <<"store">> => false }
                ]
        }
    ),
    ?assertMatch(
        {ok, #{ <<"data-protocol">> := <<"ao">> }},
        hb_http:get(
            Node,
            <<"p45HPD-ENkLS7Ykqrx6p_DYGbmeHDeeF8LJ09N2K53g">>,
            #{}
        )
    ).

%% Ensure that we can get data from the gateway and execute upon it.
% resolve_on_gateway_test_() ->
%     {timeout, 10, fun() ->
%         TestProc = <<"p45HPD-ENkLS7Ykqrx6p_DYGbmeHDeeF8LJ09N2K53g">>,
%         EmptyStore = #{
%             <<"store-module">> => hb_store_fs,
%             <<"prefix">> => <<"cache-TEST">>
%         },
%         hb_store:reset(EmptyStore),
%         hb_http_server:start_node(#{}),
%         Opts = #{
%             store =>
%                 [
%                     #{
%                         <<"store-module">> => hb_store_gateway,
%                         <<"store">> => false
%                     },
%                     EmptyStore
%                 ],
%             cache_control => <<"cache">>
%         },
%         ?assertMatch(
%             {ok, #{ <<"type">> := <<"Process">> }},
%             hb_cache:read(TestProc, Opts)
%         ),
%         % TestProc is an AO Legacynet process: No device tag, so we start by resolving
%         % only an explicit key.
%         ?assertMatch(
%             {ok, <<"Process">>},
%             hb_ao:resolve(TestProc, <<"type">>, Opts)
%         ),
%         % Next, we resolve the schedule key on the message, as a `process@1.0'
%         % message.
%         {ok, X} =
%             hb_ao:resolve(
%                 {as, <<"process@1.0">>, TestProc},
%                 <<"schedule">>,
%                 Opts
%             ),
%         ?assertMatch(#{ <<"assignments">> := _ }, X)
%     end}.

%% @doc Test that items retreived from the gateway store are verifiable.
verifiability_test() ->
    hb_http_server:start_node(#{}),
    {ok, Message} =
        hb_cache:read(
            <<"BOogk_XAI3bvNWnxNxwxmvOfglZt17o4MOVAdPNZ_ew">>,
            #{
                store =>
                    [
                        #{
                            <<"store-module">> => hb_store_gateway,
                            <<"store">> => false
                        }
                    ]
            }
        ),
    % Ensure that the message is verifiable after being converted to 
    % httpsig@1.0 and back to structured@1.0.
    HTTPSig =
        hb_message:convert(
            Message,
            <<"httpsig@1.0">>,
            <<"structured@1.0">>,
            #{}
        ),
<<<<<<< HEAD
        % Next, we resolve the schedule key on the message, as a `process@1.0'
        % message.
        {ok, X} =
            hb_ao:resolve(
                {as, <<"process@1.0">>, TestProc},
                <<"schedule">>,
                Opts
            ),
        ?assertMatch(#{ <<"assignments">> := _ }, X)
    end}.

%% @doc Test to verify store opts is being set for Data-Protocol ao
store_opts_test() ->
    Opts = #{
        cache_control => <<"cache">>,
        store =>
            [
                #{
                    <<"store-module">> => hb_store_fs,
                    <<"prefix">> => <<"cache-TEST">>
                },
                #{ <<"store-module">> => hb_store_gateway, 
                        <<"store">> => false,
                        <<"subindex">> => [
                        #{
                            <<"name">> => <<"Data-Protocol">>,
                            <<"value">> => <<"ao">>
                        }
                    ]
                }
            ]
        },
    Node = hb_http_server:start_node(Opts),
    {ok, Res} = 
        hb_http:get(
            Node,
            <<"myb2p8_TSM0KSgBMoG-nu6TLuqWwPmdZM5V2QSUeNmM">>,
            #{}
        ),
    ?event(debug_gateway, {res, Res}),
    ?assertEqual(<<"Hello World">>,hb_ao:get(<<"data">>, Res)).

%% @doc Test that items retreived from the gateway store are verifiable.
verifiability_test() ->
    hb_http_server:start_node(#{}),
    {ok, Message} =
        hb_cache:read(
            <<"BOogk_XAI3bvNWnxNxwxmvOfglZt17o4MOVAdPNZ_ew">>,
            #{
                store =>
                    [
                        #{
                            <<"store-module">> => hb_store_gateway,
                            <<"store">> => false
                        }
                    ]
            }
        ),
    % Ensure that the message is verifiable after being converted to 
    % httpsig@1.0 and back to structured@1.0.
    HTTPSig =
        hb_message:convert(
            Message,
            <<"httpsig@1.0">>,
            <<"structured@1.0">>,
            #{}
        ),
=======
>>>>>>> b0ddc3dd
    ?assert(hb_message:verify(HTTPSig)),
    Structured =
        hb_message:convert(
            HTTPSig,
            <<"structured@1.0">>,
            <<"httpsig@1.0">>,
            #{}
        ),
    ?event(debug, {verifying, {structured, Structured}, {original, Message}}),
    ?assert(hb_message:verify(Structured)).<|MERGE_RESOLUTION|>--- conflicted
+++ resolved
@@ -261,7 +261,6 @@
             <<"structured@1.0">>,
             #{}
         ),
-<<<<<<< HEAD
         % Next, we resolve the schedule key on the message, as a `process@1.0'
         % message.
         {ok, X} =
@@ -329,8 +328,6 @@
             <<"structured@1.0">>,
             #{}
         ),
-=======
->>>>>>> b0ddc3dd
     ?assert(hb_message:verify(HTTPSig)),
     Structured =
         hb_message:convert(
